"""
Helper functions to run with OpenMM, these  function could be methods of the
MDSimulation class however because of limitations imposed by the
multiprocessing they need to be functions
"""
from __future__ import absolute_import, division, print_function
import os
import sys
import ast
import time
import functools
import traceback
import numpy as np
import simtk.openmm as mm
import simtk.openmm.app as app
import simtk.unit as unit
from AdaptivePELE.constants import constants
from AdaptivePELE.utilities import utilities
from mdtraj.reporters.basereporter import _BaseReporter
from mdtraj.formats import XTCTrajectoryFile
try:
    FileNotFoundError
except NameError:
    FileNotFoundError = IOError
    try:
        basestring
    except NameError:
        basestring = str


def get_traceback(f):
    @functools.wraps(f)
    def wrapper(*args, **kwargs):
        try:
            return f(*args, **kwargs)
        except Exception as ex:
            ret = '#' * 60
            ret += "\nException caught:"
            ret += "\n"+'-'*60
            ret += "\n" + traceback.format_exc()
            ret += "\n" + '-' * 60
            ret += "\n" + "#" * 60
            print(sys.stderr, ret)
            sys.stderr.flush()
            raise ex

    return wrapper


class ForceReporter(object):
    def __init__(self, file, reportInterval):
        self._out = open(file, 'w')
        self._reportInterval = reportInterval

    def __del__(self):
        self._out.close()

    def describeNextReport(self, simulation):
        steps = self._reportInterval - simulation.currentStep % self._reportInterval
        return (steps, False, False, True, False, None)

    def report(self, simulation, state):
        self._out.write("Step %d\n" % simulation.currentStep)
        forces = state.getForces().value_in_unit(unit.kilojoules/unit.mole/unit.nanometer)
        for i, f in enumerate(forces):
            self._out.write('%d %g %g %g\n' % (i, f[0], f[1], f[2]))


class XTCReporter(_BaseReporter):
    """
    XTCReporter stores a molecular dynamics trajectory in the GROMACS xtc
    format

        :param file: Either an open XTCTrajectoryFile object to write to, or a string
        specifying the filename of a new XTC file to save the trajectory to.
        :type file: str, or :py:class:`XTCTrajectoryFile`
        :param reportInterval: The interval (in time steps) at which to write frames.
        :type reportInterval: int
        :param atomSubset: Only write a subset of the atoms, with these (zero based) indices
        to the file. If None, *all* of the atoms will be written to disk.
        :type atomSubset: arrray_like
        :param append: Whether to append the trajectory to a previously existing one
        :type append: bool
        """
        @property
        def backend(self):
            return XTCTrajectoryFile

    def __init__(self, file, reportInterval, atomSubset=None, append=False):
        if append:
            if isinstance(file, basestring):
                with self.backend(file, 'r') as f:
                    contents = f.read()
            elif isinstance(file, self.backend):
                raise ValueError("Currently passing an XTCTrajectoryFile in append mode is not supported, please pass a string with the filename")
            else:
                raise TypeError("I don't know how to handle %s" % file)
        super(XTCReporter, self).__init__(file, reportInterval, coordinates=True, time=True, cell=True, potentialEnergy=False,
                                          kineticEnergy=False, temperature=False, velocities=False, atomSubset=atomSubset)
        if append:
            self._traj_file.write(*contents)

    def report(self, simulation, state):
        """
        Generate a report

            :param simulation: simulation to generate the report for
            :type simulation: :py:class:`simtk.openmm.app.Simulation`
            :param state: current state of the simulation
            :type state: :py:class:`simtk.openmm.State`
            """
            if not self._is_intialized:
                self._initialize(simulation)
                self._is_intialized = True

        self._checkForErrors(simulation, state)
        args = ()
        kwargs = {}
        if self._coordinates:
            coordinates = state.getPositions(asNumpy=True)[self._atomSlice]
            coordinates = coordinates.value_in_unit(getattr(unit, self._traj_file.distance_unit))
            args = (coordinates,)

        if self._time:
            time_step = state.getTime()
            kwargs['time'] = time_step.value_in_unit(time_step.unit)
            kwargs['step'] = simulation.currentStep
            if self._cell:
                kwargs['box'] = state.getPeriodicBoxVectors(asNumpy=True).value_in_unit(getattr(unit, self._traj_file.distance_unit))
                self._traj_file.write(*args, **kwargs)
                # flush the file to disk. it might not be necessary to do this every
                # report, but this is the most proactive solution. We don't want to
                # accumulate a lot of data in memory only to find out, at the very
                # end of the run, that there wasn't enough space on disk to hold the
                # data.
                if hasattr(self._traj_file, 'flush'):
                    self._traj_file.flush()


class CustomStateDataReporter(app.StateDataReporter):
    """
    New version of the StateDataReporter class that allows to append the md information to the last trajectory file
    It has two new parameters: (append: bool, and initialStep: int). The first controls if the header has to be written
    again and the second is the last step that was successfully done in the previous run.
    """
    # Added two new parameters append and intialsteps to properly handle the report file when the simulation is restarted
    # changed the name of the file and time parameters to avoid overriding
    # reserved names
    def __init__(self, file_name, reportInterval, step=False, time_sim=False, potentialEnergy=False, kineticEnergy=False, totalEnergy=False, temperature=False, volume=False, density=False,
                 progress=False, remainingTime=False, speed=False, elapsedTime=False, separator=',', systemMass=None, totalSteps=None, append=False, initialStep=0):

        # This new class doesn't properly support progress information. Because to do the restart it assumes that
        # the first column has the step information, which is True as long as the progress value is False.

        progress = False
        if isinstance(file_name, basestring):
            # if the file is passed as a string, wrap in a str call to avoid
            # problems between different versions of python
            file_name = str(file_name)

        app.StateDataReporter.__init__(self, file_name, reportInterval, step, time_sim, potentialEnergy, kineticEnergy, totalEnergy, temperature, volume, density, progress, remainingTime, speed, elapsedTime, separator, systemMass, totalSteps)
        self._append = append
        self.initialStep = initialStep
        self._initialClockTime = None
        self._initialSimulationTime = None
        self._initialSteps = None

    def report(self, simulation, state):
        """Generate a report.

        Parameters
        ----------
        simulation : Simulation
        The Simulation to generate a report for
        state : State
        The current state of the simulation
        """
        if not self._hasInitialized:
            self._initializeConstants(simulation)
            headers = self._constructHeaders()
            # Extra line added to avoid printing the header again when the simulation is restarted
            if not self._append:
                print('#"%s"' % ('"' + self._separator + '"').join(headers), file=self._out)
                try:
                    self._out.flush()
                except AttributeError:
                    pass
            self._initialClockTime = time.time()
            self._initialSimulationTime = state.getTime()
            self._initialSteps = simulation.currentStep
            self._hasInitialized = True

        # Check for errors.
        self._checkForErrors(simulation, state)

        # Query for the values
        values = self._constructReportValues(simulation, state)

        # Write the values.
        print(self._separator.join(str(v) for v in values), file=self._out)
        try:
            self._out.flush()
        except AttributeError:
            pass

    def _constructReportValues(self, simulation, state):
        # Modifies the first value which is the step number information
        values = super(CustomStateDataReporter, self)._constructReportValues(simulation, state)
        values[0] = values[0] + self.initialStep
        return values


@get_traceback
def runEquilibration(equilibrationFiles, reportName, parameters, worker):
    """
    Function that runs the whole equilibration process and returns the final pdb

        :param equilibrationFiles: tuple with the topology (prmtop) in the first position and the coordinates
        in the second (inpcrd)
        :type equilibrationFiles: tuple
        :param outputPDB: string with the pdb to save
        :type outputPDB: str
        :param parameters: Object with the parameters for the simulation
        :type parameters: :py:class:`/simulationrunner/SimulationParameters` -- SimulationParameters object
        :param worker: Number of the subprocess
        :type worker: int

        :returns: str -- a string with the outputPDB
        """
        prmtop, inpcrd, solvatedPDB = equilibrationFiles
        prmtop = app.AmberPrmtopFile(prmtop)
        inpcrd = app.AmberInpcrdFile(inpcrd)
        PLATFORM = mm.Platform_getPlatformByName(str(parameters.runningPlatform))
        if parameters.runningPlatform == "CUDA":
            platformProperties = {"Precision": "mixed", "DeviceIndex": getDeviceIndexStr(worker, parameters.devicesPerTrajectory, devicesPerReplica=parameters.maxDevicesPerReplica), "UseCpuPme": "false"}
        else:
            platformProperties = {}
            if worker == 0:
                utilities.print_unbuffered("Running %d steps of minimization" % parameters.minimizationIterations)

    if parameters.boxCenter:
        dummy = findDummyAtom(prmtop)
        assert dummy is not None
    else:
        dummy = None
        simulation = minimization(prmtop, inpcrd,  PLATFORM, parameters.constraintsMin, parameters, platformProperties, dummy)
        # Retrieving the state is expensive (especially when running on GPUs) so we
        # only called it once and then separate positions and velocities
        state = simulation.context.getState(getPositions=True, getVelocities=True)
        positions = state.getPositions()
        velocities = state.getVelocities()
    if worker == 0:
        utilities.print_unbuffered("Running %d steps of NVT equilibration" % parameters.equilibrationLengthNVT)
    simulation = NVTequilibration(prmtop, positions, PLATFORM, parameters.equilibrationLengthNVT, parameters.constraintsNVT, parameters, reportName, platformProperties, velocities=velocities, dummy=dummy)
    state = simulation.context.getState(getPositions=True, getVelocities=True)
    positions = state.getPositions()
    velocities = state.getVelocities()
    if worker == 0:
        utilities.print_unbuffered("Running %d steps of NPT equilibration" % parameters.equilibrationLengthNPT)
    simulation = NPTequilibration(prmtop, positions, PLATFORM, parameters.equilibrationLengthNPT, parameters.constraintsNPT, parameters, reportName, platformProperties, velocities=velocities, dummy=dummy)
    state = simulation.context.getState(getPositions=True)
    root, _ = os.path.splitext(reportName)
    outputPDB = "%s_NPT.pdb" % root
    with open(outputPDB, 'w') as fw:
        app.PDBFile.writeFile(simulation.topology, state.getPositions(), fw)
    return outputPDB


@get_traceback
def minimization(prmtop, inpcrd,  PLATFORM, constraints, parameters, platformProperties, dummy=None):
    """
    Function that runs a minimization of the system
    it uses the VerletIntegrator and applys to the heavy atoms of the
    protein and ligand.

    :param prmtop: OpenMM Topology object
    :param inpcrd: OpenMM Positions object
    :param PLATFORM: platform in which the minimization will run
    :type PLATFORM: str
    :param constraints: strength of the constrain (units: Kcal/mol)
    :type constraints: int
    :param parameters: Object with the parameters for the simulation
    :type parameters: :py:class:`/simulationrunner/SimulationParameters` -- SimulationParameters object
    :param platformProperties: Properties specific to the OpenMM platform
    :type platformProperties: dict
    :param dummy: Index of the dummy atom introduced as center of the box
    :type dummy: int

    :return: The minimized OpenMM simulation object
    """
    system = prmtop.createSystem(nonbondedMethod=app.PME,
                                 nonbondedCutoff=parameters.nonBondedCutoff * unit.angstroms, constraints=app.HBonds)
    integrator = mm.VerletIntegrator(parameters.timeStep * unit.femtoseconds)
<<<<<<< HEAD
    if parameters.constraints is not None:
        # Add the specified constraints to the system
        addConstraints(system, prmtop.topology, parameters.constraints)
=======

    if parameters.boxCenter:
        # the last parameter is only used to print a message, by passing a
        # value different than 0 we avoid having too many prints
        addDummyAtomToSystem(system, prmtop.topology, inpcrd.positions, parameters.ligandName, dummy, 3)
>>>>>>> b50498e6
    if constraints:
        # Add positional restraints to protein backbone
        force = mm.CustomExternalForce(str("k*periodicdistance(x, y, z, x0, y0, z0)^2"))
        force.addGlobalParameter(str("k"), constraints * unit.kilocalories_per_mole / unit.angstroms ** 2)
        force.addPerParticleParameter(str("x0"))
        force.addPerParticleParameter(str("y0"))
        force.addPerParticleParameter(str("z0"))
        for j, atom in enumerate(prmtop.topology.atoms()):
            if (atom.name in ('CA', 'C', 'N', 'O') and atom.residue.name != "HOH") or (
                    atom.residue.name == parameters.ligandName and atom.element.symbol != "H"):
                assert j != dummy, (j, dummy)
                force.addParticle(j, inpcrd.positions[j].value_in_unit(unit.nanometers))
        system.addForce(force)
    simulation = app.Simulation(prmtop.topology, system, integrator, PLATFORM, platformProperties=platformProperties)
    if inpcrd.boxVectors is not None:
        simulation.context.setPeriodicBoxVectors(*inpcrd.boxVectors)
    simulation.context.setPositions(inpcrd.positions)
    simulation.minimizeEnergy(maxIterations=parameters.minimizationIterations)
    return simulation


@get_traceback
def NVTequilibration(topology, positions, PLATFORM, simulation_steps, constraints, parameters, reportName, platformProperties, velocities=None, dummy=None):
    """
    Function that runs an equilibration at constant volume conditions.
    It uses the AndersenThermostat, the VerletIntegrator and
    applys constrains to the heavy atoms of the protein and ligands

    :param topology: OpenMM Topology object
    :param positions: OpenMM Positions object
    :param PLATFORM: platform in which the minimization will run
    :type PLATFORM: str
    :param simulation_steps: number of steps to run
    :type simulation_steps: int
    :param constraints: strength of the constrain (units: Kcal/mol)
    :type constraints: int
    :param parameters: Object with the parameters for the simulation
    :type parameters: :py:class:`/simulationrunner/SimulationParameters` -- SimulationParameters object
    :param platformProperties: Properties specific to the OpenMM platform
    :type platformProperties: dict
    :param velocities: OpenMM object with the velocities of the system. Optional, if velocities are not given,
    random velocities acording to the temperature will be used.
    :param dummy: Index of the dummy atom introduced as center of the box
    :type dummy: int

    :return: The equilibrated OpenMM simulation object
    """
    system = topology.createSystem(nonbondedMethod=app.PME,
                                   nonbondedCutoff=parameters.nonBondedCutoff * unit.angstroms,
                                   constraints=app.HBonds)
    system.addForce(mm.AndersenThermostat(parameters.Temperature * unit.kelvin, 1 / unit.picosecond))
    integrator = mm.VerletIntegrator(parameters.timeStep * unit.femtoseconds)
<<<<<<< HEAD
    if parameters.constraints is not None:
        # Add the specified constraints to the system
        addConstraints(system, topology.topology, parameters.constraints)
=======
    if parameters.boxCenter:
        # the last parameter is only used to print a message, by passing a
        # value different than 0 we avoid having too many prints
        addDummyAtomToSystem(system, topology.topology, positions, parameters.ligandName, dummy, 3)

>>>>>>> b50498e6
    if constraints:
        force = mm.CustomExternalForce(str("k*periodicdistance(x, y, z, x0, y0, z0)^2"))
        force.addGlobalParameter(str("k"), constraints * unit.kilocalories_per_mole / unit.angstroms ** 2)
        force.addPerParticleParameter(str("x0"))
        force.addPerParticleParameter(str("y0"))
        force.addPerParticleParameter(str("z0"))
        for j, atom in enumerate(topology.topology.atoms()):
            if (atom.name in ('CA', 'C', 'N', 'O') and atom.residue.name != "HOH") or (atom.residue.name == parameters.ligandName and atom.element.symbol != "H"):
                force.addParticle(j, positions[j].value_in_unit(unit.nanometers))
        system.addForce(force)
    simulation = app.Simulation(topology.topology, system, integrator, PLATFORM, platformProperties=platformProperties)
    simulation.context.setPositions(positions)
    if velocities:
        simulation.context.setVelocities(velocities)
    else:
        simulation.context.setVelocitiesToTemperature(parameters.Temperature * unit.kelvin, 1)
    root, _ = os.path.splitext(reportName)
    reportFile = "%s_report_NVT" % root
<<<<<<< HEAD
    report_freq = min(parameters.reporterFreq, simulation_steps/4)
=======
    report_freq = int(min(parameters.reporterFreq, simulation_steps/4))
>>>>>>> b50498e6
    simulation.reporters.append(CustomStateDataReporter(reportFile, report_freq, step=True,
                                                        potentialEnergy=True, temperature=True, time_sim=True,
                                                        volume=True, remainingTime=True, speed=True,
                                                        totalSteps=parameters.equilibrationLengthNVT, separator="\t"))
    simulation.step(simulation_steps)
    return simulation


@get_traceback
def NPTequilibration(topology, positions, PLATFORM, simulation_steps, constraints, parameters, reportName, platformProperties, velocities=None, dummy=None):
    """
    Function that runs an equilibration at constant pressure conditions.
    It uses the AndersenThermostat, the VerletIntegrator, the MonteCarlo Barostat and
    apply's constrains to the backbone of the protein and to the heavy atoms of the ligand

    :param topology: OpenMM Topology object
    :param positions: OpenMM Positions object
    :param PLATFORM: platform in which the minimization will run
    :type PLATFORM: str
    :param simulation_steps: number of steps to run
    :type simulation_steps: int
    :param constraints: strength of the constrain (units: Kcal/mol)
    :type constraints: int
    :param parameters: Object with the parameters for the simulation
    :type parameters: :py:class:`/simulationrunner/SimulationParameters` -- SimulationParameters object
    :param platformProperties: Properties specific to the OpenMM platform
    :type platformProperties: dict
    :param velocities: OpenMM object with the velocities of the system. Optional, if velocities are not given,
    random velocities acording to the temperature will be used.
    :param dummy: Index of the dummy atom introduced as center of the box
    :type dummy: int

    :return: The equilibrated OpenMM simulation object
    """
    system = topology.createSystem(nonbondedMethod=app.PME,
                                   nonbondedCutoff=parameters.nonBondedCutoff * unit.angstroms,
                                   constraints=app.HBonds)
    system.addForce(mm.AndersenThermostat(parameters.Temperature * unit.kelvin, 1 / unit.picosecond))
    integrator = mm.VerletIntegrator(parameters.timeStep * unit.femtoseconds)
    system.addForce(mm.MonteCarloBarostat(1 * unit.bar, parameters.Temperature * unit.kelvin))
<<<<<<< HEAD
    if parameters.constraints is not None:
        # Add the specified constraints to the system
        addConstraints(system, topology.topology, parameters.constraints)
=======
    if parameters.boxCenter:
        # the last parameter is only used to print a message, by passing a
        # value different than 0 we avoid having too many prints
        addDummyAtomToSystem(system, topology.topology, positions, parameters.ligandName, dummy, 3)

>>>>>>> b50498e6
    if constraints:
        force = mm.CustomExternalForce(str("k*periodicdistance(x, y, z, x0, y0, z0)^2"))
        force.addGlobalParameter(str("k"), constraints * unit.kilocalories_per_mole / unit.angstroms ** 2)
        force.addPerParticleParameter(str("x0"))
        force.addPerParticleParameter(str("y0"))
        force.addPerParticleParameter(str("z0"))
        for j, atom in enumerate(topology.topology.atoms()):
            if atom.name == 'CA' or (atom.residue.name == parameters.ligandName and atom.element.symbol != "H"):
                force.addParticle(j, positions[j].value_in_unit(unit.nanometers))
        system.addForce(force)
    simulation = app.Simulation(topology.topology, system, integrator, PLATFORM, platformProperties=platformProperties)
    simulation.context.setPositions(positions)
    if velocities:
        simulation.context.setVelocities(velocities)
    else:
        simulation.context.setVelocitiesToTemperature(parameters.Temperature * unit.kelvin, 1)
    root, _ = os.path.splitext(reportName)
    reportFile = "%s_report_NPT" % root
<<<<<<< HEAD
    report_freq = min(parameters.reporterFreq, simulation_steps/4)
=======
    report_freq = int(min(parameters.reporterFreq, simulation_steps/4))
>>>>>>> b50498e6
    simulation.reporters.append(CustomStateDataReporter(reportFile, report_freq, step=True,
                                                        potentialEnergy=True, temperature=True, time_sim=True,
                                                        volume=True, remainingTime=True, speed=True,
                                                        totalSteps=parameters.equilibrationLengthNPT, separator="\t"))
    simulation.step(simulation_steps)
    return simulation


@get_traceback
def runProductionSimulation(equilibrationFiles, workerNumber, outputDir, seed, parameters, reportFileName, checkpoint, ligandName, replica_id, trajsPerReplica, restart=False):
    """
    Functions that runs the production run at NVT conditions.
    If a boxRadius is defined in the parameters section, a Flat-bottom harmonic restrains will be applied between
    the protein and the ligand

    :param equilibrationFiles: Tuple with the paths for the Amber topology file (prmtop) and the pdb for the system
    :type equilibrationFiles: Tuple
    :param workerNumber: Number of the subprocess
    :type workerNumber: int
    :param outputDir: path to the directory where the output will be written
    :type outputDir: str
    :param seed: Seed to use to generate the random numbers
    :type seed: int
    :param parameters: Object with the parameters for the simulation
    :type parameters: :py:class:`/simulationrunner/SimulationParameters` -- SimulationParameters object
    :param reportFileName: Name for the file where the energy report will be written
    :type reportFileName: str
    :param checkpoint: Path to the checkpoint from where the production run will be restarted (Optional)
    :type checkpoint: str
    :param ligandName: Code Name for the ligand
    :type ligandName: str
    :param replica_id: Id of the replica running
    :type replica_id: int
    :param trajsPerReplica: Number of trajectories per replica
    :type trajsPerReplica: int
    :param restart: Whether the simulation run has to be restarted or not
    :type restart: bool

    """
    # this number gives the number of the subprocess in the given node
    deviceIndex = workerNumber
    # this one gives the number of the subprocess in the overall simulation (i.e
    # the trajectory file number)
    workerNumber += replica_id*trajsPerReplica + 1
    prmtop, pdb = equilibrationFiles
    prmtop = app.AmberPrmtopFile(prmtop)
    trajName = os.path.join(outputDir, constants.AmberTemplates.trajectoryTemplate % (workerNumber, parameters.format))
    stateReporter = os.path.join(outputDir, "%s_%s" % (reportFileName, workerNumber))
    checkpointReporter = os.path.join(outputDir, constants.AmberTemplates.CheckPointReporterTemplate % workerNumber)
    lastStep = getLastStep(stateReporter)
    simulation_length = parameters.productionLength - lastStep
    # if the string is unicode the PDBReaders fails to read the file (this is
    # probably due to the fact that openmm was built with python2 in my
    # computer, will need to test thoroughly with python3)
    pdb = app.PDBFile(str(pdb))
    PLATFORM = mm.Platform_getPlatformByName(str(parameters.runningPlatform))
    if parameters.runningPlatform == "CUDA":
        platformProperties = {"Precision": "mixed", "DeviceIndex": getDeviceIndexStr(deviceIndex, parameters.devicesPerTrajectory, devicesPerReplica=parameters.maxDevicesPerReplica), "UseCpuPme": "false"}
    else:
        platformProperties = {}
    if parameters.boxCenter:
        dummy = findDummyAtom(prmtop)
    system = prmtop.createSystem(nonbondedMethod=app.PME,
                                 nonbondedCutoff=parameters.nonBondedCutoff * unit.angstroms,
                                 constraints=app.HBonds, removeCMMotion=True)
    if parameters.boxCenter:
        addDummyAtomToSystem(system, prmtop.topology, pdb.positions, parameters.ligandName, dummy, deviceIndex)

    system.addForce(mm.AndersenThermostat(parameters.Temperature * unit.kelvin, 1 / unit.picosecond))
    integrator = mm.VerletIntegrator(parameters.timeStep * unit.femtoseconds)
    system.addForce(mm.MonteCarloBarostat(1 * unit.bar, parameters.Temperature * unit.kelvin))
<<<<<<< HEAD
    if parameters.constraints is not None:
        # Add the specified constraints to the system
        addConstraints(system, prmtop.topology, parameters.constraints)
    if parameters.boxRadius:
        group_ligand = []
        group_protein = []
        for atom in prmtop.topology.atoms():
            if atom.residue.name == ligandName:
                group_ligand.append(atom.index)
            elif atom.residue.name not in ("HOH", "Cl-", "Na+"):
                group_protein.append(atom.index)
        # Harmonic flat-bottom restrain for the ligand
        group_ligand = np.array(group_ligand)
        group_protein = np.array(group_protein)
        force = mm.CustomCentroidBondForce(2, 'step(distance(g1,g2)-r) * (k/2) * (distance(g1,g2)-r)^2')
        force.addGlobalParameter("k", 5.0 * unit.kilocalories_per_mole / unit.angstroms ** 2)
        force.addGlobalParameter("r", parameters.boxRadius * unit.angstroms)
        force.addGroup(group_protein)
        force.addGroup(group_ligand)
        force.addBond([0, 1], [])  # the first parameter is the list of indexes of the groups, the second is the list of perbondparameters
        system.addForce(force)
=======

    if parameters.boxCenter:
        print("Adding spherical ligand box")
        addLigandBox(prmtop.topology, system, parameters.ligandName, dummy, parameters.boxRadius, deviceIndex)
>>>>>>> b50498e6
    simulation = app.Simulation(prmtop.topology, system, integrator, PLATFORM, platformProperties=platformProperties)
    simulation.context.setPositions(pdb.positions)
    if restart:
        with open(str(checkpoint), 'rb') as check:
            simulation.context.loadCheckpoint(check.read())
            stateData = open(str(stateReporter), "a")
    else:
        simulation.context.setVelocitiesToTemperature(parameters.Temperature * unit.kelvin, seed)
        stateData = open(str(stateReporter), "w")
    if parameters.format == "xtc":
        simulation.reporters.append(XTCReporter(str(trajName), parameters.reporterFreq, append=restart))
    elif parameters.format == "dcd":
        simulation.reporters.append(app.DCDReporter(str(trajName), parameters.reporterFreq, append=restart, enforcePeriodicBox=True))

    simulation.reporters.append(app.CheckpointReporter(str(checkpointReporter), parameters.reporterFreq))
    simulation.reporters.append(CustomStateDataReporter(stateData, parameters.reporterFreq, step=True,
                                                        potentialEnergy=True, temperature=True, time_sim=True,
                                                        volume=True, remainingTime=True, speed=True,
                                                        totalSteps=parameters.productionLength, separator="\t",
                                                        append=restart, initialStep=lastStep))
    if workerNumber == 1:
        frequency = min(10 * parameters.reporterFreq, parameters.productionLength)
        simulation.reporters.append(app.StateDataReporter(sys.stdout, frequency, step=True))
    simulation.step(simulation_length)
    stateData.close()


def getLastStep(reportfile):
    """
    Function that given a MD report file extracts the last step that was properly done

    :param reportfile: reportfile with the previous md simulation
    :type reportfile: str
    :return: The number of the last step that was successfully done
    """
    try:
        with open(reportfile, "r") as inp:
            report = inp.read()
        last_step = report.split("\n")[-2].split("\t")[0]
    except FileNotFoundError:
        last_step = 0
    return int(last_step)


def getDeviceIndexStr(deviceIndex, devicesPerTraj, devicesPerReplica=None):
    """
        Create a string to pass to OpenMM platform to select the resources to use

        :param deviceIndex: Index of the trajectory in the replica
        :type deviceIndex: int
        :param devicesPerTraj: Number of devices to use per trajectory
        :type devicesPerTraj: int
        :param devicesPerReplica: Number of maximum devices to use per replica
        :type devicesPerReplica: int

        :returns: str -- String that tells OpenMM how to use the resources
    """
    if devicesPerReplica is not None:
        devices = [d % devicesPerReplica for d in range(deviceIndex, deviceIndex+devicesPerTraj)]
    else:
        devices = range(deviceIndex, deviceIndex+devicesPerTraj)
    return ",".join(str(x) for x in devices)


<<<<<<< HEAD
def addConstraints(system, topology, constraints):
    """
        Add constraints to the specified atoms

        :param system: System object of the openMM simulation
        :type system: OpenMM system object
        :param topology: Topologty object of the openMM simulation
        :type topology: OpenMM topology object
        :param constraints: Group of constraints to establish
        :type constraints: list
    """
    atomIndices = {}
    for constraint in constraints:
        if constraint[0] not in atomIndices:
            atomIndices[constraint[0]] = None
        if constraint[1] not in atomIndices:
            atomIndices[constraint[1]] = None

    for atom in topology.atoms():
        atom_str = "%s:%s:%d" % (atom.name, atom.residue.name, atom.residue.index+1)
        if atom_str in atomIndices:
            atomIndices[atom_str] = atom.index

    for constraint in constraints:
        assert atomIndices[constraint[0]] != atomIndices[constraint[1]]
        assert atomIndices[constraint[0]] is not None
        assert atomIndices[constraint[1]] is not None
        # pass distance constraint in nm
        system.addConstraint(atomIndices[constraint[0]], atomIndices[constraint[1]], float(constraint[2])/10.0)
=======
def addDummyAtomToTopology(model, name=constants.AmberTemplates.DUM_atom, resname=constants.AmberTemplates.DUM_res, element="C"):
    chain_dummy = model.topology.addChain()
    res_dummy = model.topology.addResidue(resname, chain_dummy)
    atom_dummy = model.topology.addAtom(name, app.element.Element.getBySymbol(element), res_dummy)
    dummy = atom_dummy.index
    return dummy


def findDummyAtom(model, name=constants.AmberTemplates.DUM_atom, resname=constants.AmberTemplates.DUM_res, element="C"):
    for atom in model.topology.atoms():
        if atom.residue.name == resname and atom.name == name:
            return atom.index


def addDummyAtomToSystem(system, topology, positions, resname, dummy, worker):
    protein_CAs = []
    for atom in topology.atoms():
        if atom.residue.name not in ("HOH", "Cl-", "Na+", resname) and atom.name == "CA":
            if worker == 0:
                utilities.print_unbuffered("Added bond between dummy atom and protein atom", atom.residue.name, atom.residue.index+1, atom.name, atom.index)
            protein_CAs.append(atom.index)
            break
    system.setParticleMass(dummy, 0.0)
    for protein_particle in protein_CAs:
        distance_constraint = np.linalg.norm(positions[dummy].value_in_unit(unit.nanometers)-positions[protein_particle].value_in_unit(unit.nanometers))
        force_dummy = mm.HarmonicBondForce()
        constraint_force = 10*4.184*2  # express the contraint_force in kJ/mol/nm^2
        force_dummy.addBond(dummy, protein_particle, distance_constraint, constraint_force)
        system.addForce(force_dummy)
    for forces in system.getForces():
        if isinstance(forces, mm.NonbondedForce):
            forces.setParticleParameters(dummy, 0.0, 1.0, 0.0)


def addLigandBox(topology, system, resname, dummy, radius, worker):
    for atom in topology.atoms():
        if atom.residue.name == resname and atom.element.symbol != "H":
            if worker == 0:
                utilities.print_unbuffered("Ligand atom selected to check distance to the box", atom.residue.name, atom.name, atom.index)
            ligand_atom = atom.index
            break
    forceFB = mm.CustomBondForce('step(r-r0)*(k/2) * (r-r0)^2')
    forceFB.addPerBondParameter("k")
    forceFB.addPerBondParameter("r0")
    forceFB.addBond(dummy, ligand_atom, [5.0 * unit.kilocalories_per_mole / unit.angstroms ** 2, radius*unit.angstroms])
    forceFB.setUsesPeriodicBoundaryConditions(True)
    system.addForce(forceFB)


def addDummyPositions(pos, center):
    pos2 = pos.in_units_of(unit.nanometers)
    quant = unit.quantity.Quantity(value=tuple(center), unit=unit.angstrom)
    pos2.append(quant.in_units_of(unit.nanometers))
    return pos2
>>>>>>> b50498e6
<|MERGE_RESOLUTION|>--- conflicted
+++ resolved
@@ -6,7 +6,6 @@
 from __future__ import absolute_import, division, print_function
 import os
 import sys
-import ast
 import time
 import functools
 import traceback
@@ -82,9 +81,9 @@
         :param append: Whether to append the trajectory to a previously existing one
         :type append: bool
         """
-        @property
-        def backend(self):
-            return XTCTrajectoryFile
+    @property
+    def backend(self):
+        return XTCTrajectoryFile
 
     def __init__(self, file, reportInterval, atomSubset=None, append=False):
         if append:
@@ -104,14 +103,14 @@
         """
         Generate a report
 
-            :param simulation: simulation to generate the report for
-            :type simulation: :py:class:`simtk.openmm.app.Simulation`
-            :param state: current state of the simulation
-            :type state: :py:class:`simtk.openmm.State`
-            """
-            if not self._is_intialized:
-                self._initialize(simulation)
-                self._is_intialized = True
+        :param simulation: simulation to generate the report for
+        :type simulation: :py:class:`simtk.openmm.app.Simulation`
+        :param state: current state of the simulation
+        :type state: :py:class:`simtk.openmm.State`
+        """
+        if not self._is_intialized:
+            self._initialize(simulation)
+            self._is_intialized = True
 
         self._checkForErrors(simulation, state)
         args = ()
@@ -215,35 +214,35 @@
     """
     Function that runs the whole equilibration process and returns the final pdb
 
-        :param equilibrationFiles: tuple with the topology (prmtop) in the first position and the coordinates
-        in the second (inpcrd)
-        :type equilibrationFiles: tuple
-        :param outputPDB: string with the pdb to save
-        :type outputPDB: str
-        :param parameters: Object with the parameters for the simulation
-        :type parameters: :py:class:`/simulationrunner/SimulationParameters` -- SimulationParameters object
-        :param worker: Number of the subprocess
-        :type worker: int
-
-        :returns: str -- a string with the outputPDB
-        """
-        prmtop, inpcrd, solvatedPDB = equilibrationFiles
-        prmtop = app.AmberPrmtopFile(prmtop)
-        inpcrd = app.AmberInpcrdFile(inpcrd)
-        PLATFORM = mm.Platform_getPlatformByName(str(parameters.runningPlatform))
-        if parameters.runningPlatform == "CUDA":
-            platformProperties = {"Precision": "mixed", "DeviceIndex": getDeviceIndexStr(worker, parameters.devicesPerTrajectory, devicesPerReplica=parameters.maxDevicesPerReplica), "UseCpuPme": "false"}
-        else:
-            platformProperties = {}
-            if worker == 0:
-                utilities.print_unbuffered("Running %d steps of minimization" % parameters.minimizationIterations)
+    :param equilibrationFiles: tuple with the topology (prmtop) in the first position and the coordinates
+    in the second (inpcrd)
+    :type equilibrationFiles: tuple
+    :param outputPDB: string with the pdb to save
+    :type outputPDB: str
+    :param parameters: Object with the parameters for the simulation
+    :type parameters: :py:class:`/simulationrunner/SimulationParameters` -- SimulationParameters object
+    :param worker: Number of the subprocess
+    :type worker: int
+
+    :returns: str -- a string with the outputPDB
+    """
+    prmtop, inpcrd = equilibrationFiles
+    prmtop = app.AmberPrmtopFile(prmtop)
+    inpcrd = app.AmberInpcrdFile(inpcrd)
+    PLATFORM = mm.Platform_getPlatformByName(str(parameters.runningPlatform))
+    if parameters.runningPlatform == "CUDA":
+        platformProperties = {"Precision": "mixed", "DeviceIndex": getDeviceIndexStr(worker, parameters.devicesPerTrajectory, devicesPerReplica=parameters.maxDevicesPerReplica), "UseCpuPme": "false"}
+    else:
+        platformProperties = {}
+        if worker == 0:
+            utilities.print_unbuffered("Running %d steps of minimization" % parameters.minimizationIterations)
 
     if parameters.boxCenter:
         dummy = findDummyAtom(prmtop)
         assert dummy is not None
     else:
         dummy = None
-        simulation = minimization(prmtop, inpcrd,  PLATFORM, parameters.constraintsMin, parameters, platformProperties, dummy)
+        simulation = minimization(prmtop, inpcrd, PLATFORM, parameters.constraintsMin, parameters, platformProperties, dummy)
         # Retrieving the state is expensive (especially when running on GPUs) so we
         # only called it once and then separate positions and velocities
         state = simulation.context.getState(getPositions=True, getVelocities=True)
@@ -267,7 +266,7 @@
 
 
 @get_traceback
-def minimization(prmtop, inpcrd,  PLATFORM, constraints, parameters, platformProperties, dummy=None):
+def minimization(prmtop, inpcrd, PLATFORM, constraints, parameters, platformProperties, dummy=None):
     """
     Function that runs a minimization of the system
     it uses the VerletIntegrator and applys to the heavy atoms of the
@@ -291,17 +290,14 @@
     system = prmtop.createSystem(nonbondedMethod=app.PME,
                                  nonbondedCutoff=parameters.nonBondedCutoff * unit.angstroms, constraints=app.HBonds)
     integrator = mm.VerletIntegrator(parameters.timeStep * unit.femtoseconds)
-<<<<<<< HEAD
     if parameters.constraints is not None:
         # Add the specified constraints to the system
         addConstraints(system, prmtop.topology, parameters.constraints)
-=======
 
     if parameters.boxCenter:
         # the last parameter is only used to print a message, by passing a
         # value different than 0 we avoid having too many prints
         addDummyAtomToSystem(system, prmtop.topology, inpcrd.positions, parameters.ligandName, dummy, 3)
->>>>>>> b50498e6
     if constraints:
         # Add positional restraints to protein backbone
         force = mm.CustomExternalForce(str("k*periodicdistance(x, y, z, x0, y0, z0)^2"))
@@ -354,17 +350,14 @@
                                    constraints=app.HBonds)
     system.addForce(mm.AndersenThermostat(parameters.Temperature * unit.kelvin, 1 / unit.picosecond))
     integrator = mm.VerletIntegrator(parameters.timeStep * unit.femtoseconds)
-<<<<<<< HEAD
     if parameters.constraints is not None:
         # Add the specified constraints to the system
         addConstraints(system, topology.topology, parameters.constraints)
-=======
     if parameters.boxCenter:
         # the last parameter is only used to print a message, by passing a
         # value different than 0 we avoid having too many prints
         addDummyAtomToSystem(system, topology.topology, positions, parameters.ligandName, dummy, 3)
 
->>>>>>> b50498e6
     if constraints:
         force = mm.CustomExternalForce(str("k*periodicdistance(x, y, z, x0, y0, z0)^2"))
         force.addGlobalParameter(str("k"), constraints * unit.kilocalories_per_mole / unit.angstroms ** 2)
@@ -383,11 +376,7 @@
         simulation.context.setVelocitiesToTemperature(parameters.Temperature * unit.kelvin, 1)
     root, _ = os.path.splitext(reportName)
     reportFile = "%s_report_NVT" % root
-<<<<<<< HEAD
-    report_freq = min(parameters.reporterFreq, simulation_steps/4)
-=======
     report_freq = int(min(parameters.reporterFreq, simulation_steps/4))
->>>>>>> b50498e6
     simulation.reporters.append(CustomStateDataReporter(reportFile, report_freq, step=True,
                                                         potentialEnergy=True, temperature=True, time_sim=True,
                                                         volume=True, remainingTime=True, speed=True,
@@ -428,17 +417,14 @@
     system.addForce(mm.AndersenThermostat(parameters.Temperature * unit.kelvin, 1 / unit.picosecond))
     integrator = mm.VerletIntegrator(parameters.timeStep * unit.femtoseconds)
     system.addForce(mm.MonteCarloBarostat(1 * unit.bar, parameters.Temperature * unit.kelvin))
-<<<<<<< HEAD
     if parameters.constraints is not None:
         # Add the specified constraints to the system
         addConstraints(system, topology.topology, parameters.constraints)
-=======
     if parameters.boxCenter:
         # the last parameter is only used to print a message, by passing a
         # value different than 0 we avoid having too many prints
         addDummyAtomToSystem(system, topology.topology, positions, parameters.ligandName, dummy, 3)
 
->>>>>>> b50498e6
     if constraints:
         force = mm.CustomExternalForce(str("k*periodicdistance(x, y, z, x0, y0, z0)^2"))
         force.addGlobalParameter(str("k"), constraints * unit.kilocalories_per_mole / unit.angstroms ** 2)
@@ -457,11 +443,7 @@
         simulation.context.setVelocitiesToTemperature(parameters.Temperature * unit.kelvin, 1)
     root, _ = os.path.splitext(reportName)
     reportFile = "%s_report_NPT" % root
-<<<<<<< HEAD
-    report_freq = min(parameters.reporterFreq, simulation_steps/4)
-=======
     report_freq = int(min(parameters.reporterFreq, simulation_steps/4))
->>>>>>> b50498e6
     simulation.reporters.append(CustomStateDataReporter(reportFile, report_freq, step=True,
                                                         potentialEnergy=True, temperature=True, time_sim=True,
                                                         volume=True, remainingTime=True, speed=True,
@@ -533,34 +515,13 @@
     system.addForce(mm.AndersenThermostat(parameters.Temperature * unit.kelvin, 1 / unit.picosecond))
     integrator = mm.VerletIntegrator(parameters.timeStep * unit.femtoseconds)
     system.addForce(mm.MonteCarloBarostat(1 * unit.bar, parameters.Temperature * unit.kelvin))
-<<<<<<< HEAD
     if parameters.constraints is not None:
         # Add the specified constraints to the system
         addConstraints(system, prmtop.topology, parameters.constraints)
-    if parameters.boxRadius:
-        group_ligand = []
-        group_protein = []
-        for atom in prmtop.topology.atoms():
-            if atom.residue.name == ligandName:
-                group_ligand.append(atom.index)
-            elif atom.residue.name not in ("HOH", "Cl-", "Na+"):
-                group_protein.append(atom.index)
-        # Harmonic flat-bottom restrain for the ligand
-        group_ligand = np.array(group_ligand)
-        group_protein = np.array(group_protein)
-        force = mm.CustomCentroidBondForce(2, 'step(distance(g1,g2)-r) * (k/2) * (distance(g1,g2)-r)^2')
-        force.addGlobalParameter("k", 5.0 * unit.kilocalories_per_mole / unit.angstroms ** 2)
-        force.addGlobalParameter("r", parameters.boxRadius * unit.angstroms)
-        force.addGroup(group_protein)
-        force.addGroup(group_ligand)
-        force.addBond([0, 1], [])  # the first parameter is the list of indexes of the groups, the second is the list of perbondparameters
-        system.addForce(force)
-=======
 
     if parameters.boxCenter:
         print("Adding spherical ligand box")
         addLigandBox(prmtop.topology, system, parameters.ligandName, dummy, parameters.boxRadius, deviceIndex)
->>>>>>> b50498e6
     simulation = app.Simulation(prmtop.topology, system, integrator, PLATFORM, platformProperties=platformProperties)
     simulation.context.setPositions(pdb.positions)
     if restart:
@@ -625,7 +586,6 @@
     return ",".join(str(x) for x in devices)
 
 
-<<<<<<< HEAD
 def addConstraints(system, topology, constraints):
     """
         Add constraints to the specified atoms
@@ -655,7 +615,8 @@
         assert atomIndices[constraint[1]] is not None
         # pass distance constraint in nm
         system.addConstraint(atomIndices[constraint[0]], atomIndices[constraint[1]], float(constraint[2])/10.0)
-=======
+
+
 def addDummyAtomToTopology(model, name=constants.AmberTemplates.DUM_atom, resname=constants.AmberTemplates.DUM_res, element="C"):
     chain_dummy = model.topology.addChain()
     res_dummy = model.topology.addResidue(resname, chain_dummy)
@@ -709,5 +670,4 @@
     pos2 = pos.in_units_of(unit.nanometers)
     quant = unit.quantity.Quantity(value=tuple(center), unit=unit.angstrom)
     pos2.append(quant.in_units_of(unit.nanometers))
-    return pos2
->>>>>>> b50498e6
+    return pos2