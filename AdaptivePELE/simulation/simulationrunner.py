from __future__ import absolute_import, division, print_function, unicode_literals
import time
import os
import json
import subprocess
import shutil
import string
import sys
import numpy as np
import ast
import glob
import multiprocessing as mp
from builtins import range
import simtk.openmm as mm
import simtk.openmm.app as app
import simtk.unit as unit
from AdaptivePELE.constants import constants, blockNames
from AdaptivePELE.simulation import simulationTypes
from AdaptivePELE.atomset import atomset, RMSDCalculator
from AdaptivePELE.utilities import utilities
SKLEARN = True
try:
    from sklearn.cluster import KMeans
except ImportError:
    SKLEARN = False
try:
    basestring
except NameError:
    basestring = str


class SimulationParameters:
    def __init__(self):
        self.processors = 0
        self.executable = ""
        self.templetizedControlFile = ""
        self.dataFolder = ""
        self.documentsFolder = ""
        self.iterations = 0
        self.peleSteps = 0
        self.seed = 0
        self.exitCondition = None
        self.boxCenter = None
        self.boxRadius = 20
        self.modeMovingBox = None
        self.runEquilibration = False
        self.equilibrationLength = None
        self.destination = None
        self.origin = None
        self.equilibrationMode = ""
        self.SASAforBox = None
        self.columnSASA = None
        self.reportName = None
        self.trajectoryName = None
        self.srun = False
        self.numberEquilibrationStructures = 10
        # parameters needed for MD simulations and their defaults
        self.ligandCharge = 0
        self.nonBondedCutoff = 8
        self.Temperature = 300
        self.runningPlatform = "CPU"
        self.minimizationIterations = 2000


class SimulationRunner:
    def __init__(self, parameters):
        self.parameters = parameters
        self.processorsToClusterMapping = []

    def runSimulation(self, runningControlFile=""):
        pass

    def getWorkingProcessors(self):
        """
            Return the number of working processors, i.e. number of trajectories
        """
        return self.parameters.processors

    def hasExitCondition(self):
        """
            Check if an exit condition has been set

            :returns: bool -- True if an exit condition is set
        """
        return self.parameters.exitCondition is not None

    def checkExitCondition(self, clustering, outputFolder):
        """
            Check if the exit condition has been met

            :param clustering: Clustering object
            :type clustering: :py:class:`.Clustering`

            :returns: bool -- True if the exit condition is met
        """
        if self.parameters.exitCondition.type == simulationTypes.EXITCONDITION_TYPE.METRICMULTIPLETRAJS:
            return self.parameters.exitCondition.checkExitCondition(outputFolder)
        else:
            return self.parameters.exitCondition.checkExitCondition(clustering)

    def makeWorkingControlFile(self, workingControlFilename, dictionary, inputTemplate=None):
        """
            Substitute the values in the templetized control file

            :param workingControlFilename: Name of the template control file
            :type workingControlFilename: str
            :param dictionary: Dictonary containing the parameters to substitute
                in the control file
            :param inputFileTemplate: Template control file
            :type inputFileTemplate: str
            :type dictionary: dict
        """
        if inputTemplate is None:
            with open(self.parameters.templetizedControlFile, "r") as inputFile:
                inputFileContent = inputFile.read()
        else:
            inputFileContent = inputTemplate

        inputFileTemplate = string.Template(inputFileContent)
        outputFileContent = inputFileTemplate.substitute(dictionary)
        with open(workingControlFilename, "w") as outputFile:
            outputFileContent = outputFileContent.replace("'", '"')
            outputFile.write(outputFileContent)

    def updateMappingProcessors(self, mapping):
        """
            Update the value of the processorsToClusterMapping, a list with the
            snapshot from which the trajectories will start in the next iteration

            :param mapping: List with the snapshot from which the trajectories
                will start in the next iteration
            :type mapping: list
        """
        self.processorsToClusterMapping = mapping[1:]+[mapping[0]]

    def writeMappingToDisk(self, epochDir):
        """
            Write the processorsToClusterMapping to disk

            :param epochDir: Name of the folder where to write the
                processorsToClusterMapping
            :type epochDir: str
        """
        if len(self.processorsToClusterMapping) == 0:
            return
        with open(epochDir+"/processorMapping.txt", "w") as f:
            f.write(':'.join(map(str, self.processorsToClusterMapping)))

    def readMappingFromDisk(self, epochDir):
        """
            Read the processorsToClusterMapping from disk

            :param epochDir: Name of the folder where to write the
                processorsToClusterMapping
            :type epochDir: str
        """
        try:
            with open(epochDir+"/processorMapping.txt") as f:
                self.processorsToClusterMapping = map(ast.literal_eval, f.read().rstrip().split(':'))
        except IOError:
            sys.stderr.write("WARNING: processorMapping.txt not found, you might not be able to recronstruct fine-grained pathways\n")

    def setZeroMapping(self):
        """
            Set the processorsToClusterMapping to zero
        """
        self.processorsToClusterMapping = [0 for _ in range(1, self.parameters.processors)]

    def createMultipleComplexesFilenames(self, numberOfSnapshots, tmpInitialStructuresTemplate, iteration, equilibration=False):
        """
            Creates the string to substitute the complexes in the PELE control file

            :param numberOfSnapshots: Number of complexes to write
            :type numberOfSnapshots: int
            :param tmpInitialStructuresTemplate: Template with the name of the initial strutctures
            :type tmpInitialStructuresTemplate: str
            :param iteration: Epoch number
            :type iteration: int
            :param equilibration: Flag to mark wether the complexes are part of an
                equilibration run
            :type equilibration: bool

            :returns: str -- jsonString to be substituted in PELE control file
        """
        pass


class PeleSimulation(SimulationRunner):
    def __init__(self, parameters):
        SimulationRunner.__init__(self, parameters)
        self.type = simulationTypes.SIMULATION_TYPE.PELE

    def createSymbolicLinks(self):
        """
            Create symbolic links to Data and Documents folder if they don't exist
        """
        if not os.path.islink("Data"):
            os.system("ln -s " + self.parameters.dataFolder + " Data")
        if not os.path.islink("Documents"):
            os.system("ln -s " + self.parameters.documentsFolder + " Documents")

    def getWorkingProcessors(self):
        """
            Return the number of working processors, i.e. number of trajectories
        """
        return self.parameters.processors-1

    def getNextIterationBox(self, clusteringObject, outputFolder, resname, topologies=None, epoch=None):
        """
            Select the box for the next epoch, currently selecting the COM of
            the cluster with max SASA

            :param clusteringObject: Clustering object
            :type clusteringObject: :py:class:`.Clustering`
            :param outputFolder: Folder to the trajectories
            :type outputFolder: str
            :param resname: Name of the ligand in the pdb
            :type resname: str
            :param topologies: Topology object containing the set of topologies needed for the simulation
            :type topologies: :py:class:`.Topology`
            :param epoch: Epoch of the trajectories to analyse
            :type epoch: int

            :returns str: -- string to be substitued in PELE control file
        """
        metrics = utilities.getMetricsFromReportsInEpoch(self.parameters.reportName, outputFolder, self.parameters.processors)
        if self.parameters.modeMovingBox.lower() == blockNames.SimulationParams.modeMovingBoxBinding:
            SASAcluster = np.argmin(metrics[:, self.parameters.columnSASA])
            if metrics[SASAcluster, self.parameters.columnSASA] < self.parameters.SASAforBox:
                self.parameters.SASAforBox = metrics[SASAcluster, self.parameters.columnSASA]
            else:
                return
        elif self.parameters.modeMovingBox.lower() == blockNames.SimulationParams.modeMovingBoxUnBinding:
            SASAcluster = np.argmax(metrics[:, self.parameters.columnSASA])
            if metrics[SASAcluster, self.parameters.columnSASA] > self.parameters.SASAforBox:
                self.parameters.SASAforBox = metrics[SASAcluster, self.parameters.columnSASA]
            else:
                return
        else:
            raise ValueError("%s should be either binding or unbinding, but %s is provided!!!" % (blockNames.SimulationParams.modeMovingBox, self.parameters.modeMovingBox))
        # If this lines are reached then a new extreme SASA value was
        # identified and we proceed to extract the corresponding center of mass
        trajNum = metrics[SASAcluster, -2]
        snapshotNum = metrics[SASAcluster, -1]
        snapshot = utilities.getSnapshots(os.path.join(outputFolder, self.parameters.trajectoryName % trajNum))[int(snapshotNum)]
        snapshotPDB = atomset.PDB()
        snapshotPDB.initialise(snapshot, resname=resname, topology=topologies.getTopology(epoch, trajNum))
        self.parameters.boxCenter = str(snapshotPDB.getCOM())
        return

    def selectInitialBoxCenter(self, initialStructuresAsString, resname):
        """
            Select the coordinates of the first box, currently as the center of
            mass of the first initial structure provided

            :param initialStructuresAsString: String containing the files of the initial structures
            :type initialStructuresAsString: str
            :param resname: Residue name of the ligand in the system pdb
            :type resname: str

            :returns str: -- string to be substitued in PELE control file
        """
        # This is a dictionary because it's prepared to be subtitued in the PELE
        # control files (i.e. JSON format)
        try:
            initialStructuresDict = json.loads(initialStructuresAsString.split(",")[0])
            initialStruct = str(initialStructuresDict['files'][0]['path'])
        except ValueError:
            # If a json valid string is not passed, interpret the input string
            # as a path to a file
            initialStruct = initialStructuresAsString

        # Note: this lines were not changed when adding support for xtc
        # trajectories because it was assumed that initial structures would
        # still be pdbs
        PDBinitial = atomset.PDB()
        PDBinitial.initialise(initialStruct, resname=resname)
        return repr(PDBinitial.getCOM())

    def runSimulation(self, runningControlFile=""):
        """
            Run a short PELE simulation

            :param runningControlFile: PELE control file to run
            :type runningControlFile: str
        """
        self.createSymbolicLinks()

        if self.parameters.srun:
            toRun = ["srun", self.parameters.executable, runningControlFile]
        else:
            toRun = ["mpirun -np " + str(self.parameters.processors), self.parameters.executable, runningControlFile]
        toRun = " ".join(toRun)
        print(toRun)
        startTime = time.time()
        proc = subprocess.Popen(toRun, stdout=subprocess.PIPE, shell=True, universal_newlines=True)
        (out, err) = proc.communicate()
        print(out)
        if err:
            print(err)

        endTime = time.time()
        print("PELE took %.2f sec" % (endTime - startTime))

    def getEquilibrationControlFile(self, peleControlFileDict):
        """
            Filter unnecessary parameters and return a minimal PELE control
            file for equilibration runs

            :param peleControlFileDict: Dictionary with pele control file options
            :type peleControlFileDict: dict

            :returns: dict -- Dictionary with pele control file options
        """
        # Set small rotations and translations
        peleControlFileDict["commands"][0]["Perturbation"]["parameters"]["translationRange"] = 0.5
        peleControlFileDict["commands"][0]["Perturbation"]["parameters"]["rotationScalingFactor"] = 0.05
        # Remove dynamical changes in control file
        peleControlFileDict["commands"][0]["PeleTasks"][0].pop("exitConditions", None)
        peleControlFileDict["commands"][0]["PeleTasks"][0].pop("parametersChanges", None)
        # Set box_radius to 2
        peleControlFileDict["commands"][0]["Perturbation"]["Box"]["fixedCenter"] = "$BOX_CENTER"
        peleControlFileDict["commands"][0]["Perturbation"]["Box"]["radius"] = 2
        # Ensure random tags exists in metrics
        metricsBlock = peleControlFileDict["commands"][0]["PeleTasks"][0]["metrics"]
        nMetrics = len(metricsBlock)
        randomIndexes = sorted([i for i in range(nMetrics) if metricsBlock[i]['type'] == "random"])
        # Delete random numbers from metrics
        for index in randomIndexes[::-1]:
            del metricsBlock[index]
        nMetrics = len(metricsBlock)
        # Add new random number to metrics
        metricsBlock.extend([{'tag': 'rand', 'type': 'random'}])
        # Add equilibration dynamical changes
        changes = {
            "doThesechanges": {
                "Perturbation::parameters": {"rotationScalingFactor": 0.050}
            },
            "ifAnyIsTrue": ["rand >= .5"],
            "otherwise": {
                "Perturbation::parameters": {"rotationScalingFactor": 0.15}
            }
            }
        peleControlFileDict["commands"][0]["PeleTasks"][0]["parametersChanges"] = [changes]

        return peleControlFileDict

    def getMetricColumns(self, JSONdict):
        """
            Extract the column of a similarity distance (RMSD or distance) from the pele control file

            :param JSONdict: Dictionary containing a parsed PELE control file
            :type JSONdict: dict

            :returns: int -- Column index of the similarity metric
        """
        hasRMSD = False
        RMSDCol = None
        distanceCol = None
        hasDistance = False
        for i, metricBlock in enumerate(JSONdict["commands"][0]["PeleTasks"][0]['metrics']):
            if 'rmsd' in metricBlock['type'].lower():
                hasRMSD = True
                RMSDCol = i+4
            elif 'distance' in metricBlock['type'].lower():
                hasDistance = True
                distanceCol = i+4
        if hasRMSD:
            return RMSDCol
        elif hasDistance:
            return distanceCol
        else:
            return None

    def calculateEquilibrationLength(self):
        """
            Calculate the number of steps for the equilibration lenght accoding
            to the available processors
        """
        # Total steps is an approximate number of total steps to produce
        totalSteps = 1000
        # Take at least 5 steps
        stepsPerProc = max(int(totalSteps/float(self.parameters.processors)), 5)
        # but no more than 50
        return min(stepsPerProc, 50)

    def equilibrate(self, initialStructures, outputPathConstants, reportFilename, outputPath, resname, topologies=None):
        """
            Run short simulation to equilibrate the system. It will run one
            such simulation for every initial structure and select appropiate
            structures to start the simulation

            :param initialStructures: Name of the initial structures to copy
            :type initialStructures: list of str
            :param outputPathConstants: Contains outputPath-related constants
            :type outputPathConstants: :py:class:`.OutputPathConstants`
            :param reportBaseFilename: Name of the file that contains the metrics of the snapshots to cluster
            :type reportBaseFilename: str
            :param outputPath: Path where trajectories are found
            :type outputPath: str
            :param resname: Residue name of the ligand in the system pdb
            :type resname: str
            :param topologies: Topology object containing the set of topologies needed for the simulation
            :type topologies: :py:class:`.Topology`

            :returns: list --  List with initial structures
        """
        newInitialStructures = []
        newStructure = []
        if self.parameters.equilibrationLength is None:
            self.parameters.equilibrationLength = self.calculateEquilibrationLength()
        equilibrationPeleDict = {"PELE_STEPS": self.parameters.equilibrationLength, "SEED": self.parameters.seed}
        peleControlFileDict, templateNames = utilities.getPELEControlFileDict(self.parameters.templetizedControlFile)
        peleControlFileDict = self.getEquilibrationControlFile(peleControlFileDict)
        similarityColumn = self.getMetricColumns(peleControlFileDict)
        reportWildcard, trajWildcard = utilities.getReportAndTrajectoryWildcard(peleControlFileDict)

        for i, structure in enumerate(initialStructures):
            equilibrationOutput = os.path.join(outputPath, "equilibration_%d" % (i+1))
            equilibrationControlFile = outputPathConstants.tmpControlFilenameEqulibration % (i+1)
            utilities.makeFolder(equilibrationOutput)
            shutil.copyfile(structure, outputPathConstants.tmpInitialStructuresEquilibrationTemplate % (i+1))
            initialStructureString = self.createMultipleComplexesFilenames(1, outputPathConstants.tmpInitialStructuresEquilibrationTemplate, i+1, equilibration=True)
            equilibrationPeleDict["OUTPUT_PATH"] = equilibrationOutput
            equilibrationPeleDict["COMPLEXES"] = initialStructureString
            equilibrationPeleDict["BOX_CENTER"] = self.selectInitialBoxCenter(structure, resname)
            equilibrationPeleDict["BOX_RADIUS"] = 2
            for name in ["BOX_CENTER", "BOX_RADIUS"]:
                # If the template PELE control file is not templetized with the
                # box information, include it manually
                if name not in templateNames:
                    templateNames[name] = '"$%s"' % name
            print("Running equilibration for initial structure number %d" % (i+1))
            peleControlString = json.dumps(peleControlFileDict, indent=4)
            for key, value in templateNames.items():
                # Remove double quote around template keys, so that PELE
                # understands the options
                peleControlString = peleControlString.replace(value, "$%s" % key)

            self.makeWorkingControlFile(equilibrationControlFile, equilibrationPeleDict, peleControlString)
            self.runSimulation(equilibrationControlFile)
            # Extract report, trajnames, metrics columns from pele control file
            reportNames = os.path.join(equilibrationOutput, reportWildcard)
            trajNames = os.path.join(equilibrationOutput, trajWildcard)
            if len(initialStructures) == 1 and self.parameters.equilibrationMode == blockNames.SimulationParams.equilibrationLastSnapshot:
                newStructure.extend(self.selectEquilibrationLastSnapshot(self.parameters.processors, trajNames, topology=topologies.topologies[i]))
            elif self.parameters.equilibrationMode == blockNames.SimulationParams.equilibrationSelect:
                newStructure.extend(self.selectEquilibratedStructure(self.parameters.processors, similarityColumn, resname, trajNames, reportNames, topology=topologies.topologies[i]))
            elif self.parameters.equilibrationMode == blockNames.SimulationParams.equilibrationCluster:
                newStructure.extend(self.clusterEquilibrationStructures(resname, trajNames, reportNames, topology=topologies.topologies[i]))

        if len(newStructure) > (self.processors-1):
            # if for some reason the number of selected structures exceeds
            # the number of available processors, randomly sample the initial
            # structures
            newStructure = np.random.choice(newStructure, self.processors-1, replace=False)
        for j, struct in enumerate(newStructure):
            newStructurePath = os.path.join(equilibrationOutput, 'equilibration_struc_%d_%d.pdb' % (i+1, j+1))
            with open(newStructurePath, "w") as fw:
                fw.write(struct)
            newInitialStructures.append(newStructurePath)
        return newInitialStructures

    def clusterEquilibrationStructures(self, resname, trajWildcard, reportWildcard, topology=None):
        """
            Cluster the equilibration run

            :param resname: Name of the ligand in the pdb
            :type resname: str
            :param trajWildcard: Templetized path to trajectory files"
            :type trajWildcard: str
            :param reportWildcard: Templetized path to report files"
            :type reportWildcard: str
            :param topology: Topology for non-pdb trajectories
            :type topology: list

            :returns: list -- List with the pdb snapshots of the representatives structures
        """
        if not SKLEARN:
            raise utilities.UnsatisfiedDependencyException("No installation of scikit-learn found. Please, install scikit-learn or select a different equilibrationMode.")
        energyColumn = 3
        # detect number of trajectories available
        nTrajs = len(glob.glob(trajWildcard.rsplit("_", 1)[0]+"*"))+1
        data = []
        for i in range(1, nTrajs):
            report = np.loadtxt(reportWildcard % i)
            if len(report.shape) < 2:
                report = report[np.newaxis, :]
            snapshots = utilities.getSnapshots(trajWildcard % i)
            for nSnap, (line, snapshot) in enumerate(zip(report, snapshots)):
                conformation = atomset.PDB()
                conformation.initialise(snapshot, resname=resname, topology=topology)
                com = conformation.getCOM()
                data.append([line[energyColumn], i, nSnap]+com)
        data = np.array(data)
        data = data[data[:, 0].argsort()]
        nPoints = max(self.parameters.numberEquilibrationStructures, data.shape[0]//4)
        data = data[:nPoints]
        n_clusters = min(self.parameters.numberEquilibrationStructures, data.shape[0])
        kmeans = KMeans(n_clusters=n_clusters).fit(data[:, 3:])
        print("Clustered equilibration output into %d clusters!" % n_clusters)
        clustersInfo = {x: {"structure": None, "minDist": 1e6} for x in range(self.parameters.numberEquilibrationStructures)}
        for conf, cluster in zip(data, kmeans.labels_):
            dist = np.linalg.norm(kmeans.cluster_centers_[cluster]-conf[3:])
            if dist < clustersInfo[cluster]["minDist"]:
                clustersInfo[cluster]["minDist"] = dist
                clustersInfo[cluster]["structure"] = tuple(conf[1:3].astype(int))
        initialStructures = []
        for cl in range(self.parameters.numberEquilibrationStructures):
            if clustersInfo[cl]["structure"] is None:
                # If a cluster has no structure assigned, skip it
                continue
            traj, snap = clustersInfo[cl]["structure"]
            conf = utilities.getSnapshots(trajWildcard % traj)[snap]
            if not isinstance(conf, basestring):
                conf = utilities.get_mdtraj_object_PDBstring(conf, topology)
            initialStructures.append(conf)
        return initialStructures

    def selectEquilibrationLastSnapshot(self, nTrajs, trajWildcard, topology=None):
        """
            Select the last snapshot of each trajectory as a  representative
            initial structure from the equilibration run

            :param nTrajs: Number of trajectories
            :type nTrajs: int
            :param trajWildcard: Templetized path to trajectory files"
            :type trajWildcard: str
            :param topology: Topology for non-pdb trajectories
            :type topology: list

            :returns: list -- List with the pdb snapshots of the representatives structures
        """
        initialStructures = []
        for ij in range(1, nTrajs):
            conf = utilities.getSnapshots(trajWildcard % ij)[-1]
            if not isinstance(conf, basestring):
                conf = utilities.get_mdtraj_object_PDBstring(conf, topology)
            initialStructures.append(conf)

        return initialStructures

    def selectEquilibratedStructure(self, nTrajs, similarityColumn, resname, trajWildcard, reportWildcard, topology=None):
        """
            Select a representative initial structure from the equilibration
            run

            :param nTrajs: Number of trajectories
            :type nTrajs: int
            :param similarityColumn: Column number of the similarity metric
                (RMSD or distance)
            :type similarityColumn: int
            :param resname: Name of the ligand in the pdb
            :type resname: str
            :param trajWildcard: Templetized path to trajectory files"
            :type trajWildcard: str
            :param reportWildcard: Templetized path to report files"
            :type reportWildcard: str
            :param topology: Topology for non-pdb trajectories
            :type topology: list

            :returns: list -- List with the pdb snapshots of the representatives structures
        """
        energyColumn = 3
        values = []
        indices = []
        rowIndex = 0
        if similarityColumn is None:
            RMSDCalc = RMSDCalculator.RMSDCalculator()
            initial = atomset.PDB()
        else:
            cols = sorted([energyColumn, similarityColumn])

        for i in range(1, nTrajs):
            indices.append(rowIndex)
            report = np.loadtxt(reportWildcard % i)
            if similarityColumn is None:
                snapshots = utilities.getSnapshots(trajWildcard % i)
                report_values = []
                if i == 1:
                    initial.initialise(snapshots.pop(0), resname=resname, topology=topology)
                    report_values.append([0, report[0, energyColumn]])
                    report = report[1:, :]
                for j, snap in enumerate(snapshots):
                    pdbConformation = atomset.PDB()
                    pdbConformation.initialise(snap, resname=resname, topology=topology)
                    report_values.append([RMSDCalc.computeRMSD(initial, pdbConformation), report[j, energyColumn]])
            else:
                report_values = report[:, cols]
            values.extend(report_values)
            rowIndex += len(report_values)

        values = np.array(values)
        if energyColumn > similarityColumn or similarityColumn is None:
            similarityColumn, energyColumn = list(range(2))
        else:
            energyColumn, similarityColumn = list(range(2))
        maxEnergy = values.max(axis=0)[energyColumn]
        # Substract the max value so all values will be negative (avoid sign problems)
        values[:, energyColumn] -= maxEnergy
        minEnergy = values.min(axis=0)[energyColumn]
        # Normalize to the minimum value
        values[:, energyColumn] /= minEnergy
        freq, bins = np.histogram(values[:, similarityColumn])
        freq = np.divide(freq, np.float(np.sum(freq)))
        # Get center of the bins
        centers = (bins[:-1]+bins[1:])/2.0
        for row in values:
            row[similarityColumn] = freq[np.argmin(np.abs(row[similarityColumn] - centers))]
        distance = values.sum(axis=1)
        indexSelected = np.argmax(distance)
        # Get trajectory and snapshot number from the index selected
        trajNum = len(indices)-1
        for i, index in enumerate(indices):
            if index == indexSelected:
                trajNum = i
                break
            elif indexSelected < index:
                trajNum = i-1
                break
        snapshotNum = indexSelected-indices[trajNum]
        # trajectories are 1-indexed
        trajNum += 1
        # return as list for compatibility with selectEquilibrationLastSnapshot
        conf = utilities.getSnapshots(trajWildcard % trajNum)[snapshotNum]
        if not isinstance(conf, basestring):
            conf = utilities.get_mdtraj_object_PDBstring(conf, topology)
        return [conf]

    def createMultipleComplexesFilenames(self, numberOfSnapshots, tmpInitialStructuresTemplate, iteration, equilibration=False):
        """
            Creates the string to substitute the complexes in the PELE control file

            :param numberOfSnapshots: Number of complexes to write
            :type numberOfSnapshots: int
            :param tmpInitialStructuresTemplate: Template with the name of the initial strutctures
            :type tmpInitialStructuresTemplate: str
            :param iteration: Epoch number
            :type iteration: int
            :param equilibration: Flag to mark wether the complexes are part of an
                equilibration run
            :type equilibration: bool

            :returns: str -- jsonString to be substituted in PELE control file
        """
        jsonString = ["\n"]
        for i in range(numberOfSnapshots-1):
            if equilibration:
                jsonString.append(constants.inputFileTemplate % (tmpInitialStructuresTemplate % (iteration)) + ",\n")
            else:
                jsonString.append(constants.inputFileTemplate % (tmpInitialStructuresTemplate % (iteration, i)) + ",\n")
        if equilibration:
            jsonString.append(constants.inputFileTemplate % (tmpInitialStructuresTemplate % (iteration)))
        else:
            jsonString.append(constants.inputFileTemplate % (tmpInitialStructuresTemplate % (iteration, numberOfSnapshots-1)))
        return "".join(jsonString)


class MDSimulation(SimulationRunner):
    def __init__(self, parameters):
        SimulationRunner.__init__(self, parameters)
        self.type = simulationTypes.SIMULATION_TYPE.MD
        self.antechamberTemplate = constants.AmberTemplates.antechamberTemplate
        self.parmchkTemplate = constants.AmberTemplates.parmchk2Template
        self.tleapTemplate = constants.AmberTemplates.tleapTemplate
        self.prmtopFiles = []
        self.ligandName = ""

<<<<<<< HEAD
    def getWorkingProcessors(self):
        """
            Return the number of working processors, i.e. number of trajectories
        """
        return self.parameters.processors

    def equilibrate(self, initialStructures, outputPathConstants, reportFilename, outputPath, resname, topology):
=======
    def equilibrate(self, initialStructures, outputPathConstants, reportFilename, outputPath, resname, topology=None):
>>>>>>> d9d4ab82
        """
            Run short simulation to equilibrate the system. It will run one
            such simulation for every initial structure

            :param initialStructures: Name of the initial structures to copy
            :type initialStructures: list of str
            :param outputPathConstants: Contains outputPath-related constants
            :type outputPathConstants: :py:class:`.OutputPathConstants`
            :param reportBaseFilename: Name of the file that contains the metrics of the snapshots to cluster
            :type reportBaseFilename: str
            :param outputPath: Path where trajectories are found
            :type outputPath: str
            :param resname: Residue name of the ligand in the system pdb
            :type resname: str
            :param topology: Topology object
            :type topology: :py:class:

            :returns: list --  List with initial structures
        """
        self.ligandName = resname
        newInitialStructures = []
        solvatedStrcutures = []
        equilibrationFiles = []
        equilibrationOutput = os.path.join(outputPath, "equilibration")
        utilities.makeFolder(equilibrationOutput)
        # AmberTools generates intermediate files in the current directory, change to the tmp folder
        workingdirectory = os.getcwd()
        os.chdir(outputPathConstants.tmpFolder)
        ligandPDB = self.extractLigand(initialStructures[0], resname, outputpath="")
        ligandmol2 = "%s.mol2" % resname
        ligandfrcmod = "%s.frcmod" % resname
        Tleapdict = {"RESNAME": resname, "BOXSIZE": self.parameters.boxRadius, "MOL2": ligandmol2, "FRCMOD": ligandfrcmod}
        antechamberDict = {"LIGAND": ligandPDB, "OUTPUT": ligandmol2, "CHARGE": self.parameters.ligandCharge}
        parmchkDict = {"MOL2": ligandmol2, "OUTPUT": ligandfrcmod}
        self.prepareLigand(antechamberDict, parmchkDict)

        for i, structure in enumerate(initialStructures):
            TleapControlFile = "tleap_equilibration_%d.in" % (i + 1)
            prmtop = os.path.join(workingdirectory, equilibrationOutput, "system_%d.prmtop" % (i + 1))
            inpcrd = os.path.join(workingdirectory, equilibrationOutput, "system_%d.inpcrd" % (i + 1))
            finalPDB = os.path.join(workingdirectory, equilibrationOutput, "system_%d.pdb" % (i + 1))
            Tleapdict["COMPLEX"] = structure
            Tleapdict["PRMTOP"] = prmtop
            Tleapdict["INPCRD"] = inpcrd
            Tleapdict["SOLVATED_PDB"] = finalPDB
            self.makeWorkingControlFile(TleapControlFile, Tleapdict, self.tleapTemplate)
            self.runTleap(TleapControlFile)
            solvatedStrcutures.append(finalPDB)
            self.prmtopFiles.append(prmtop)
            equilibrationFiles.append((prmtop, inpcrd))

        os.chdir(workingdirectory)
        pool = mp.Pool(self.getWorkingProcessors())
        workers = []
        startTime = time.time()
        print("equilibrating System")
        for i, equilibrationFilePair in enumerate(equilibrationFiles):
            outputPDB = os.path.join(equilibrationOutput, "equilibrated_system_%d.pdb" % (i + 1))
            workers.append(pool.apply_async(self.runEquilibration, args=(equilibrationFilePair, outputPDB)))

        for worker in workers:
            newInitialStructures.append(worker.get())
        endTime = time.time()
        print("Equilibration took %.2f sec" % (endTime - startTime))
        return newInitialStructures

    def runTleap(self, TleapControlFile):
        tleapCommand = "tleap -f %s" % TleapControlFile
        print("System Preparation")
        startTime = time.time()
        proc = subprocess.Popen(tleapCommand, stdout=subprocess.PIPE, shell=True, universal_newlines=True)
        (out, err) = proc.communicate()
        print(out)
        if err:
            print(err)
        endTime = time.time()
        print("System preparation took %.2f sec" % (endTime - startTime))

    def preparePDB(self, PDBtoOpen, outputpath):
        """
        Corrects problems in the pdb such as CONECT and wrong histidine codes

        :param PDBtoOpen: string with the pdb to prepare
        :type PDBtoOpen: str
        :param outputPath: Path where the pdb is written
        :type outputPath: str
        """
        pass

    def extractLigand(self, PDBtoOpen, resname, outputpath):
        """
        Extracts the ligand from a given PDB

        :param PDBtoOpen: string with the pdb to prepare
        :type PDBtoOpen: str
        :param resname: string with the code of the ligand
        :type resname: str
        :param outputPath: Path where the pdb is written
        :type outputPath: str
        :return: string with the ligand pdb
        """
        ligandpdb = os.path.join(outputpath, "raw_ligand.pdb")
        with open(ligandpdb, "w") as out:
            with open(PDBtoOpen, "r") as inp:
                for line in inp:
                    if resname in line:
                        out.write(line)
        return ligandpdb

    def prepareLigand(self, antechamberDict, parmchkDict):
        """
        Runs antechamber and parmchk2 to obtain the mol2 and frcmod of the ligand

        :param antechamberDict: Dictonary containing the parameters to substitute in the antechamber command
        :type antechamberDict: dict
        :param parmchkDict: Dictonary containing the parameters to substitute in the parmchk2 command
        :type parmchkDict: dict
        """
        antechamberCommand = string.Template(self.antechamberTemplate)
        antechamberCommand = antechamberCommand.substitute(antechamberDict)
        parmchkCommand = string.Template(self.parmchkTemplate)
        parmchkCommand = parmchkCommand.substitute(parmchkDict)
        print(antechamberCommand)
        startTime = time.time()
        proc = subprocess.Popen(antechamberCommand, stdout=subprocess.PIPE, shell=True, universal_newlines=True)
        (out, err) = proc.communicate()
        print(out)
        if err:
            print(err)
        print(parmchkCommand)
        proc = subprocess.Popen(parmchkCommand, stdout=subprocess.PIPE, shell=True, universal_newlines=True)
        (out, err) = proc.communicate()
        print(out)
        if err:
            print(err)
        endTime = time.time()
        print("Ligand preparation took %.2f sec" % (endTime - startTime))

    def runEquilibration(self, equilibrationFiles, outputPDB):
        """
        Function that runs the whole equilibration process and returns the final pdb
        :param equilibrationFiles: tuple with the topology (prmtop) in the first position and the coordinates
        in the second (inpcrd)
        :param outputPDB: string with the pdb to save
        :return: a string with the outputPDB
        """
        prmtop , inpcrd = equilibrationFiles
        prmtop = app.AmberPrmtopFile(prmtop)
        inpcrd = app.AmberInpcrdFile(inpcrd)
        PLATFORM = mm.Platform_getPlatformByName(self.parameters.runningPlatform)
        simulation = self.minimization(prmtop, inpcrd, PLATFORM, constraints=5)
        positions = simulation.context.getState(getPositions=True).getPositions()
        velocities = simulation.context.getState(getVelocities=True).getVelocities()
        simulation = self.NVTequilibration(prmtop, positions, PLATFORM, simulation_steps=2000, constraints=5, velocities=velocities)
        positions = simulation.context.getState(getPositions=True).getPositions()
        velocities = simulation.context.getState(getVelocities=True).getVelocities()
        simulation = self.NPTequilibration(prmtop, positions, PLATFORM, simulation_steps=2000, constraints=0.5, velocities=velocities)
        with open(outputPDB, 'w') as fw:
            app.PDBFile.writeFile(simulation.topology, simulation.context.getState(getPositions=True).getPositions(), fw)
        return outputPDB

    def minimization(self, prmtop, inpcrd, PLATFORM, constraints):
        # Thermostat
        system = prmtop.createSystem(nonbondedMethod=app.PME,
                                       nonbondedCutoff=self.parameters.nonBondedCutoff * unit.angstroms, constraints=app.HBonds)
        # system.addForce(mm.AndersenThermostat(self.parameters.Temperature * unit.kelvin, 1 / unit.picosecond))
        integrator = mm.VerletIntegrator(2 * unit.femtoseconds)
        if constraints:
            # Add positional restraints to protein backbone
            force = mm.CustomExternalForce("k*((x-x0)^2+(y-y0)^2+(z-z0)^2)")
            force.addGlobalParameter("k", constraints * unit.kilocalories_per_mole / unit.angstroms ** 2)
            force.addPerParticleParameter("x0")
            force.addPerParticleParameter("y0")
            force.addPerParticleParameter("z0")
            for j, atom in enumerate(prmtop.topology.atoms()):
                if (atom.name in ('CA', 'C', 'N', 'O') and atom.residue.name != "HOH") or (
                        atom.residue.name == self.ligandName and atom.element.symbol != "H"):
                    force.addParticle(j, inpcrd.positions[j].value_in_unit(unit.nanometers))
            system.addForce(force)

        simulation = app.Simulation(prmtop.topology, system, integrator, PLATFORM)
        if inpcrd.boxVectors is not None:
            simulation.context.setPeriodicBoxVectors(*inpcrd.boxVectors)
        simulation.context.setPositions(inpcrd.positions)
        simulation.minimizeEnergy(maxIterations=self.parameters.minimizationIterations)
        return simulation

    def NVTequilibration(self, topology, positions, PLATFORM, simulation_steps, constraints, velocities=None):
        system = topology.createSystem(nonbondedMethod=app.PME,
                                       nonbondedCutoff=self.parameters.nonBondedCutoff * unit.angstroms,
                                       constraints=app.HBonds)
        system.addForce(mm.AndersenThermostat(self.parameters.Temperature * unit.kelvin, 1 / unit.picosecond))
        integrator = mm.VerletIntegrator(2 * unit.femtoseconds)
        if constraints:
            force = mm.CustomExternalForce("k*((x-x0)^2+(y-y0)^2+(z-z0)^2)")
            force.addGlobalParameter("k", constraints * unit.kilocalories_per_mole / unit.angstroms ** 2)
            force.addPerParticleParameter("x0")
            force.addPerParticleParameter("y0")
            force.addPerParticleParameter("z0")
            for j, atom in enumerate(topology.topology.atoms()):
                if (atom.name in ('CA', 'C', 'N', 'O') and atom.residue.name != "HOH") or (atom.residue.name == self.ligandName and atom.element.symbol != "H"):
                    force.addParticle(j, positions[j].value_in_unit(unit.nanometers))
            system.addForce(force)
        simulation = app.Simulation(topology.topology, system, integrator, PLATFORM)
        simulation.context.setPositions(positions)
        if velocities:
            simulation.context.setVelocities(velocities)
        else:
            simulation.context.setVelocitiesToTemperature(self.parameters.Temperature * unit.kelvin, 1)
        simulation.step(simulation_steps)
        return simulation

    def NPTequilibration(self, topology, positions, PLATFORM, simulation_steps, constraints, velocities=None):
        system = topology.createSystem(nonbondedMethod=app.PME,
                                       nonbondedCutoff=self.parameters.nonBondedCutoff * unit.angstroms,
                                       constraints=app.HBonds)
        system.addForce(mm.AndersenThermostat(self.parameters.Temperature * unit.kelvin, 1 / unit.picosecond))
        integrator = mm.VerletIntegrator(2 * unit.femtoseconds)
        system.addForce(mm.MonteCarloBarostat(1 * unit.bar, self.parameters.Temperature * unit.kelvin))
        if constraints:
            force = mm.CustomExternalForce("k*((x-x0)^2+(y-y0)^2+(z-z0)^2)")
            force.addGlobalParameter("k", constraints * unit.kilocalories_per_mole / unit.angstroms ** 2)
            force.addPerParticleParameter("x0")
            force.addPerParticleParameter("y0")
            force.addPerParticleParameter("z0")
            for j, atom in enumerate(topology.topology.atoms()):
                if atom.name == 'CA' or (atom.residue.name == self.ligandName and atom.element.symbol != "H"):
                    force.addParticle(j, positions[j].value_in_unit(unit.nanometers))
            system.addForce(force)
        simulation = app.Simulation(topology.topology, system, integrator, PLATFORM)
        simulation.context.setPositions(positions)
        if velocities:
            simulation.context.setVelocities(velocities)
        else:
            simulation.context.setVelocitiesToTemperature(self.parameters.Temperature * unit.kelvin, 1)
        simulation.step(simulation_steps)
        return simulation



class TestSimulation(SimulationRunner):
    """
        Class used for testing
    """
    def __init__(self, parameters):
        SimulationRunner.__init__(self, parameters)
        self.type = simulationTypes.SIMULATION_TYPE.TEST
        self.copied = False
        self.parameters = parameters

    def getWorkingProcessors(self):
        """
            Return the number of working processors, i.e. number of trajectories
        """
        return self.parameters.processors-1

    def runSimulation(self, runningControlFile=""):
        """
            Copy file to test the rest of the AdaptivePELE procedure
        """
        if not self.copied:
            if os.path.exists(self.parameters.destination):
                shutil.rmtree(self.parameters.destination)
            shutil.copytree(self.parameters.origin, self.parameters.destination)
            self.copied = True

    def makeWorkingControlFile(self, workingControlFilename, dictionary):
        pass


class ClusteringExitCondition:
    def __init__(self, ntrajs):
        self.clusterNum = 0
        self.ntrajs = ntrajs
        self.type = simulationTypes.EXITCONDITION_TYPE.CLUSTERING

    def checkExitCondition(self, clustering):
        """
            Iterate over all unchecked cluster and check if the exit condtion
            is met

            :param clustering: Clustering object
            :type clustering: :py:class:`.Clustering`

            :returns: bool -- Returns True if the exit condition has been met
        """
        newClusterNum = clustering.getNumberClusters()
        clusterDiff = newClusterNum - self.clusterNum
        self.clusterNum = newClusterNum
        return clusterDiff < 0.1*self.ntrajs


class MetricExitCondition:
    def __init__(self, metricCol, metricValue, condition):
        self.metricCol = metricCol
        self.metricValue = metricValue
        self.type = simulationTypes.EXITCONDITION_TYPE.METRIC
        if condition == ">":
            self.condition = lambda x, y: x > y
        else:
            self.condition = lambda x, y: x < y

    def checkExitCondition(self, clustering):
        """
            Iterate over all clusters and check if the exit condtion
            is met

            :param clustering: Clustering object
            :type clustering: :py:class:`.Clustering`

            :returns: bool -- Returns True if the exit condition has been met
        """
        for cluster in clustering.clusters.clusters:
            metric = cluster.getMetricFromColumn(self.metricCol)

            if metric is not None and self.condition(metric, self.metricValue):
                return True
        return False


class MetricMultipleTrajsExitCondition:
    def __init__(self, metricCol, metricValue, condition, reportWildCard, numTrajs, nProcessors):
        self.metricCol = metricCol
        self.metricValue = metricValue
        self.type = simulationTypes.EXITCONDITION_TYPE.METRICMULTIPLETRAJS
        self.numTrajs = numTrajs
        self.nProcessors = nProcessors
        self.trajsFound = 0
        if condition == ">":
            self.condition = lambda x, y: x.max() > y
        else:
            self.condition = lambda x, y: x.min() < y
        self.report = reportWildCard

    def checkExitCondition(self, outputFolder):
        """
            Iterate over all reports and check if the exit condtion
            is met

            :param clustering: Clustering object
            :type clustering: :py:class:`.Clustering`

            :returns: bool -- Returns True if the exit condition has been met
        """
        for j in range(1, self.nProcessors):
            report = np.loadtxt(os.path.join(outputFolder, self.report % j))
            if len(report.shape) < 2:
                # If a report has only one line, add another axis
                report = report[None]
            if self.condition(report[:, self.metricCol], self.metricValue):
                self.trajsFound += 1
        return self.trajsFound >= self.numTrajs


class RunnerBuilder:
    def build(self, simulationRunnerBlock):
        """
            Build the selected  SimulationRunner object

            :param simulationRunnerBlock: Block of the control file
                corresponding to the simulation step
            :type simulationRunnerBlock: dict

            :returns: :py:class:`.SimulationRunner` -- SimulationRunner object
                selected
        """
        simulationType = simulationRunnerBlock[blockNames.SimulationType.type]
        paramsBlock = simulationRunnerBlock[blockNames.SimulationParams.params]
        params = SimulationParameters()
        if simulationType == blockNames.SimulationType.pele:
            params.processors = paramsBlock[blockNames.SimulationParams.processors]
            params.dataFolder = paramsBlock.get(blockNames.SimulationParams.dataFolder, constants.DATA_FOLDER)
            params.documentsFolder = paramsBlock.get(blockNames.SimulationParams.documentsFolder, constants.DOCUMENTS_FOLDER)
            params.executable = paramsBlock.get(blockNames.SimulationParams.executable, constants.PELE_EXECUTABLE)
            params.templetizedControlFile = paramsBlock[blockNames.SimulationParams.templetizedControlFile]
            params.iterations = paramsBlock[blockNames.SimulationParams.iterations]
            params.peleSteps = paramsBlock[blockNames.SimulationParams.peleSteps]
            params.seed = paramsBlock[blockNames.SimulationParams.seed]
            params.modeMovingBox = paramsBlock.get(blockNames.SimulationParams.modeMovingBox)
            if params.modeMovingBox is not None:
                if params.modeMovingBox.lower() == blockNames.SimulationParams.modeMovingBoxBinding:
                    params.SASAforBox = 1.0
                elif params.modeMovingBox.lower() == blockNames.SimulationParams.modeMovingBoxUnBinding:
                    params.SASAforBox = 0.0
                peleDict, _ = utilities.getPELEControlFileDict(params.templetizedControlFile)
                params.reportName, params.trajectoryName = utilities.getReportAndTrajectoryWildcard(peleDict)
                params.columnSASA = utilities.getSASAcolumnFromControlFile(peleDict)
            params.boxCenter = paramsBlock.get(blockNames.SimulationParams.boxCenter)
            params.boxRadius = paramsBlock.get(blockNames.SimulationParams.boxRadius, 20)
            params.runEquilibration = paramsBlock.get(blockNames.SimulationParams.runEquilibration, False)
            params.equilibrationMode = paramsBlock.get(blockNames.SimulationParams.equilibrationMode, blockNames.SimulationParams.equilibrationSelect)
            params.equilibrationLength = paramsBlock.get(blockNames.SimulationParams.equilibrationLength)
            params.numberEquilibrationStructures = paramsBlock.get(blockNames.SimulationParams.numberEquilibrationStructures, 10)
            params.srun = paramsBlock.get(blockNames.SimulationParams.srun, False)
            exitConditionBlock = paramsBlock.get(blockNames.SimulationParams.exitCondition, None)
            if exitConditionBlock:
                exitConditionBuilder = ExitConditionBuilder()
                params.exitCondition = exitConditionBuilder.build(exitConditionBlock, params.templetizedControlFile, params.processors)

            return PeleSimulation(params)
        elif simulationType == blockNames.SimulationType.md:
            params.processors = paramsBlock[blockNames.SimulationParams.processors]
            params.runEquilibration = True
            params.ligandCharge = paramsBlock.get(blockNames.SimulationParams.ligandCharge, 1)
            params.nonBondedCutoff = paramsBlock.get(blockNames.SimulationParams.nonBondedCutoff, 8)
            params.Temperature = paramsBlock.get(blockNames.SimulationParams.Temperature, 300)
            params.runningPlatform = paramsBlock.get(blockNames.SimulationParams.runningPlatform, "CPU")
            params.minimizationIterations = paramsBlock.get(blockNames.SimulationParams.minimizationIterations, 2000)
            return MDSimulation(params)
        elif simulationType == blockNames.SimulationType.test:
            params.processors = paramsBlock[blockNames.SimulationParams.processors]
            params.destination = paramsBlock[blockNames.SimulationParams.destination]
            params.origin = paramsBlock[blockNames.SimulationParams.origin]
            params.iterations = paramsBlock[blockNames.SimulationParams.iterations]
            params.peleSteps = paramsBlock[blockNames.SimulationParams.peleSteps]
            params.seed = paramsBlock[blockNames.SimulationParams.seed]
            return TestSimulation(params)
        else:
            sys.exit("Unknown simulation type! Choices are: " + str(simulationTypes.SIMULATION_TYPE_TO_STRING_DICTIONARY.values()))


class ExitConditionBuilder:
    def build(self, exitConditionBlock, templetizedControlFile, nProcessors):
        """
            Build the selected exit condition object

            :param exitConditionBlock: Block of the control file
                corresponding to the exit condition
            :type exitConditionBlock: dict

            :returns: :py:class:`.MetricExitCondition` -- MetricExitCondition object
                selected
        """
        exitConditionType = exitConditionBlock[blockNames.ExitConditionType.type]
        exitConditionParams = exitConditionBlock[blockNames.SimulationParams.params]
        if exitConditionType == blockNames.ExitConditionType.metric:
            # Start counting the columns by 1
            metricCol = exitConditionParams[blockNames.SimulationParams.metricCol]-1
            metricValue = exitConditionParams[blockNames.SimulationParams.exitValue]
            condition = exitConditionParams.get(blockNames.SimulationParams.condition, "<")
            if condition not in [">", "<"]:
                raise ValueError("In MetricExitCondition the parameter condition only accepts > or <, but %s was passed" % condition)
            return MetricExitCondition(metricCol, metricValue, condition)
        elif exitConditionType == blockNames.ExitConditionType.metricMultipleTrajs:
            # Start counting the columns by 1
            metricCol = exitConditionParams[blockNames.SimulationParams.metricCol]-1
            metricValue = exitConditionParams[blockNames.SimulationParams.exitValue]
            numTrajs = exitConditionParams[blockNames.SimulationParams.numTrajs]
            condition = exitConditionParams.get(blockNames.SimulationParams.condition, "<")
            if condition not in [">", "<"]:
                raise ValueError("In MetricMultipleTrajsExitCondition the parameter condition only accepts > or <, but %s was passed" % condition)
            peleControlFileDict, _ = utilities.getPELEControlFileDict(templetizedControlFile)
            reportWildCard, _ = utilities.getReportAndTrajectoryWildcard(peleControlFileDict)
            return MetricMultipleTrajsExitCondition(metricCol, metricValue, condition, reportWildCard, numTrajs, nProcessors)
        elif exitConditionType == blockNames.ExitConditionType.clustering:
            ntrajs = exitConditionParams[blockNames.SimulationParams.trajectories]
            return ClusteringExitCondition(ntrajs)
        else:
            sys.exit("Unknown exit condition type! Choices are: " + str(simulationTypes.EXITCONDITION_TYPE_TO_STRING_DICTIONARY.values()))<|MERGE_RESOLUTION|>--- conflicted
+++ resolved
@@ -666,17 +666,13 @@
         self.prmtopFiles = []
         self.ligandName = ""
 
-<<<<<<< HEAD
     def getWorkingProcessors(self):
         """
             Return the number of working processors, i.e. number of trajectories
         """
         return self.parameters.processors
 
-    def equilibrate(self, initialStructures, outputPathConstants, reportFilename, outputPath, resname, topology):
-=======
     def equilibrate(self, initialStructures, outputPathConstants, reportFilename, outputPath, resname, topology=None):
->>>>>>> d9d4ab82
         """
             Run short simulation to equilibrate the system. It will run one
             such simulation for every initial structure
