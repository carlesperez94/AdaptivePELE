from __future__ import absolute_import, division, print_function, unicode_literals
import time
import os
import json
import subprocess
import shutil
import string
import sys
import numpy as np
import glob
import itertools
import multiprocessing as mp
from builtins import range
from AdaptivePELE.constants import constants, blockNames
from AdaptivePELE.simulation import simulationTypes
from AdaptivePELE.atomset import atomset, RMSDCalculator
from AdaptivePELE.utilities import utilities, PDBLoader
SKLEARN = True
OPENMM = True
try:
    from sklearn.cluster import KMeans
except ImportError:
    SKLEARN = False
try:
    basestring
except NameError:
    basestring = str
try:
    from AdaptivePELE.simulation import openmm_simulations as sim
except ImportError:
    OPENMM = False
try:
    FileNotFoundError
except NameError:
    FileNotFoundError = IOError


class SimulationParameters:
    def __init__(self):
        self.processors = 0
        self.executable = ""
        self.templetizedControlFile = ""
        self.dataFolder = ""
        self.documentsFolder = ""
        self.iterations = 0
        self.peleSteps = 0
        self.seed = 0
        self.exitCondition = None
        self.boxCenter = None
        self.boxRadius = 20
        self.modeMovingBox = None
        self.runEquilibration = False
        self.equilibrationLength = None
        self.destination = None
        self.origin = None
        self.equilibrationMode = ""
        self.SASAforBox = None
        self.columnSASA = None
        self.reportName = None
        self.trajectoryName = None
        self.srun = False
        self.srunParameters = None
        self.mpiParameters = None
        self.numberEquilibrationStructures = 10
        self.reportName = ""
        # parameters needed for MD simulations and their defaults
        self.timeStep = 2
        self.ligandCharge = 0
        self.nonBondedCutoff = 8
        self.Temperature = 300
        self.runningPlatform = "CPU"
        self.minimizationIterations = 2000
        self.reporterFreq = None
        self.energyReport = True
        self.productionLength = 0
        self.ligandName = None
        self.waterBoxSize = 8
        self.trajsPerReplica = None
        self.numReplicas = 1
        self.equilibrationLengthNVT = 200000
        self.equilibrationLengthNPT = 500000
        self.devicesPerTrajectory = 1
        self.constraintsMin = 5
        self.constraintsNVT = 5
        self.constraintsNPT = 0.5
        self.maxDevicesPerReplica = None
        self.forcefield = "ff99SB"
        self.customparamspath = None
        self.format = None
        self.constraints = None


class SimulationRunner:
    def __init__(self, parameters):
        self.parameters = parameters
        self.processorsToClusterMapping = []

    def runSimulation(self, epoch, outputPathConstants, initialStructuresAsString, topologies, reportFileName, processManager):
        pass

    def getWorkingProcessors(self):
        """
            Return the number of working processors, i.e. number of trajectories
        """
        return self.parameters.processors

    def getNumReplicas(self):
        """
            Return the number of replicas, only useful for MD simulations
        """
        return self.parameters.numReplicas

    def hasExitCondition(self):
        """
            Check if an exit condition has been set

            :returns: bool -- True if an exit condition is set
        """
        return self.parameters.exitCondition is not None

    def checkSimulationInterrupted(self, epoch, outputpath):
        """
            Check wether the simulation was interrupted before finishing

            :param epoch: Epoch number
            :type epoch: int

            :returns: bool -- True if the simulations where interrupted
        """
        # for Pele and Test simulation there is no proper way to check so return
        # False and rely on the clustering for such check
        return False

    def cleanCheckpointFiles(self, epoch):
        """
            Clean the restart files generated if the simulation was interrupted
            before finishing

            :param epoch: Epoch number
            :type epoch: int
        """
        # for Pele and Test simulation there is no proper way to restart, so
        # just pass
        pass

    def checkExitCondition(self, clustering, outputFolder):
        """
            Check if the exit condition has been met

            :param clustering: Clustering object
            :type clustering: :py:class:`.Clustering`

            :returns: bool -- True if the exit condition is met
        """
        if self.parameters.exitCondition.type == simulationTypes.EXITCONDITION_TYPE.METRICMULTIPLETRAJS:
            return self.parameters.exitCondition.checkExitCondition(outputFolder)
        else:
            return self.parameters.exitCondition.checkExitCondition(clustering)

    def makeWorkingControlFile(self, workingControlFilename, dictionary, inputTemplate=None):
        """
            Substitute the values in the templetized control file

            :param workingControlFilename: Name of the template control file
            :type workingControlFilename: str
            :param dictionary: Dictonary containing the parameters to substitute
                in the control file
            :param inputFileTemplate: Template control file
            :type inputFileTemplate: str
            :type dictionary: dict
        """
        if inputTemplate is None:
            with open(self.parameters.templetizedControlFile, "r") as inputFile:
                inputFileContent = inputFile.read()
        else:
            inputFileContent = inputTemplate

        inputFileTemplate = string.Template(inputFileContent)
        outputFileContent = inputFileTemplate.substitute(dictionary)
        with open(workingControlFilename, "w") as outputFile:
            outputFileContent = outputFileContent.replace("'", '"')
            outputFile.write(outputFileContent)

    def updateMappingProcessors(self, mapping):
        """
            Update the value of the processorsToClusterMapping, a list with the
            snapshot from which the trajectories will start in the next iteration

            :param mapping: List with the snapshot from which the trajectories
                will start in the next iteration
            :type mapping: list
        """
        self.processorsToClusterMapping = mapping[1:]+[mapping[0]]

    def writeMappingToDisk(self, epochDir):
        """
            Write the processorsToClusterMapping to disk

            :param epochDir: Name of the folder where to write the
                processorsToClusterMapping
            :type epochDir: str
        """
        if len(self.processorsToClusterMapping) == 0:
            return
        utilities.writeProcessorMappingToDisk(epochDir, "processorMapping.txt", self.processorsToClusterMapping)

    def readMappingFromDisk(self, epochDir):
        """
            Read the processorsToClusterMapping from disk

            :param epochDir: Name of the folder where to write the
                processorsToClusterMapping
            :type epochDir: str
        """
        self.processorsToClusterMapping = utilities.readProcessorMappingFromDisk(epochDir, "processorMapping.txt")

    def setZeroMapping(self):
        """
            Set the processorsToClusterMapping to zero
        """
        self.processorsToClusterMapping = [0 for _ in range(1, self.parameters.processors)]

    def createMultipleComplexesFilenames(self, numberOfSnapshots, tmpInitialStructuresTemplate, iteration, equilibration=False):
        """
            Creates the string to substitute the complexes in the PELE control file

            :param numberOfSnapshots: Number of complexes to write
            :type numberOfSnapshots: int
            :param tmpInitialStructuresTemplate: Template with the name of the initial strutctures
            :type tmpInitialStructuresTemplate: str
            :param iteration: Epoch number
            :type iteration: int
            :param equilibration: Flag to mark wether the complexes are part of an
                equilibration run
            :type equilibration: bool

            :returns: str -- jsonString to be substituted in PELE control file
        """
        pass

    def prepareControlFile(self, epoch, outputPathConstants, peleControlFileDictionary):
        """
            Substitute the parameters in the PELE control file specified with the
            provided in the control file

            :param epoch: Epoch number
            :type epoch: int
            :param outputPathConstants: Object that has as attributes constant related to the outputPath that will be used to create the working control file
            :type outputPathConstants: :py:class:`.OutputPathConstants`
            :param peleControlFileDictionary: Dictonary containing the values of the parameters to substitute in the control file
            :type peleControlFileDictionary: dict
        """
        outputDir = outputPathConstants.epochOutputPathTempletized % epoch
        peleControlFileDictionary["OUTPUT_PATH"] = outputDir
        peleControlFileDictionary["SEED"] = self.parameters.seed + epoch * self.parameters.processors
        if self.parameters.boxCenter is not None:
            peleControlFileDictionary["BOX_RADIUS"] = self.parameters.boxRadius
            peleControlFileDictionary["BOX_CENTER"] = self.parameters.boxCenter
        self.makeWorkingControlFile(outputPathConstants.tmpControlFilename % epoch, peleControlFileDictionary)

    def unifyReportNames(self, spawningReportName):
        """
            Ensure that the reportName in the simulation parameters is the same
            as the one provided in the spawning parameters

            :param spawningReportName: Name of the report file provided in the spawning parameters
            :type spawningReportName: str
        """
        if spawningReportName is None:
            return
        baseReportName = self.parameters.reportName.split("_%d")
        if baseReportName[0] != spawningReportName:
            baseReportName[0] = spawningReportName
            self.parameters.reportName = "_%d".join(baseReportName)


class PeleSimulation(SimulationRunner):
    def __init__(self, parameters):
        SimulationRunner.__init__(self, parameters)
        self.type = simulationTypes.SIMULATION_TYPE.PELE

    def createSymbolicLinks(self):
        """
            Create symbolic links to Data and Documents folder if they don't exist
        """
        if not os.path.islink("Data"):
            os.system("ln -s " + self.parameters.dataFolder + " Data")
        if not os.path.islink("Documents"):
            os.system("ln -s " + self.parameters.documentsFolder + " Documents")

    def getWorkingProcessors(self):
        """
            Return the number of working processors, i.e. number of trajectories
        """
        return self.parameters.processors-1

    def getNextIterationBox(self, outputFolder, resname, topologies=None, epoch=None):
        """
            Select the box for the next epoch, currently selecting the COM of
            the cluster with max SASA

            :param outputFolder: Folder to the trajectories
            :type outputFolder: str
            :param resname: Name of the ligand in the pdb
            :type resname: str
            :param topologies: Topology object containing the set of topologies needed for the simulation
            :type topologies: :py:class:`.Topology`
            :param epoch: Epoch of the trajectories to analyse
            :type epoch: int

            :returns str: -- string to be substitued in PELE control file
        """
        metrics = utilities.getMetricsFromReportsInEpoch(self.parameters.reportName, outputFolder, self.parameters.processors)
        if self.parameters.modeMovingBox.lower() == blockNames.SimulationParams.modeMovingBoxBinding:
            SASAcluster = np.argmin(metrics[:, self.parameters.columnSASA])
            if metrics[SASAcluster, self.parameters.columnSASA] < self.parameters.SASAforBox:
                self.parameters.SASAforBox = metrics[SASAcluster, self.parameters.columnSASA]
            else:
                return
        elif self.parameters.modeMovingBox.lower() == blockNames.SimulationParams.modeMovingBoxUnBinding:
            SASAcluster = np.argmax(metrics[:, self.parameters.columnSASA])
            if metrics[SASAcluster, self.parameters.columnSASA] > self.parameters.SASAforBox:
                self.parameters.SASAforBox = metrics[SASAcluster, self.parameters.columnSASA]
            else:
                return
        else:
            raise ValueError("%s should be either binding or unbinding, but %s is provided!!!" % (blockNames.SimulationParams.modeMovingBox, self.parameters.modeMovingBox))
        # If this lines are reached then a new extreme SASA value was
        # identified and we proceed to extract the corresponding center of mass
        trajNum = int(metrics[SASAcluster, -2])
        snapshotNum = int(metrics[SASAcluster, -1])
        snapshot = utilities.getSnapshots(os.path.join(outputFolder, self.parameters.trajectoryName % trajNum))[snapshotNum]
        snapshotPDB = atomset.PDB()
        snapshotPDB.initialise(snapshot, resname=resname, topology=topologies.getTopology(epoch, trajNum))
        self.parameters.boxCenter = str(snapshotPDB.getCOM())
        return

    def selectInitialBoxCenter(self, initialStructuresAsString, resname):
        """
            Select the coordinates of the first box, currently as the center of
            mass of the first initial structure provided

            :param initialStructuresAsString: String containing the files of the initial structures
            :type initialStructuresAsString: str
            :param resname: Residue name of the ligand in the system pdb
            :type resname: str

            :returns str: -- string to be substitued in PELE control file
        """
        # This is a dictionary because it's prepared to be subtitued in the PELE
        # control files (i.e. JSON format)
        try:
            initialStructuresDict = json.loads(initialStructuresAsString.split(",")[0])
            initialStruct = str(initialStructuresDict['files'][0]['path'])
        except ValueError:
            # If a json valid string is not passed, interpret the input string
            # as a path to a file
            initialStruct = initialStructuresAsString

        # Note: this lines were not changed when adding support for xtc
        # trajectories because it was assumed that initial structures would
        # still be pdbs
        PDBinitial = atomset.PDB()
        PDBinitial.initialise(initialStruct, resname=resname)
        return repr(PDBinitial.getCOM())

    def runEquilibrationPELE(self, runningControlFile):
        """
        Run a short PELE equilibration simulation

        :param runningControlFile: Path of the control file to run
        :type runningControlFile: str
        """

        self.createSymbolicLinks()
        if self.parameters.srun:
            toRun = ["srun", "-n", str(self.parameters.processors)] + self.parameters.srunParameters + [self.parameters.executable, runningControlFile]
        else:
            toRun = ["mpirun", "-np", str(self.parameters.processors)] + self.parameters.mpiParameters + [self.parameters.executable, runningControlFile]
        utilities.print_unbuffered(" ".join(toRun))
        startTime = time.time()
        proc = subprocess.Popen(toRun, shell=False, universal_newlines=True)
        (out, err) = proc.communicate()
        if out:
            print(out)
        if err:
            print(err)

        endTime = time.time()
        utilities.print_unbuffered("PELE took %.2f sec" % (endTime - startTime))

    def runSimulation(self, epoch, outputPathConstants, initialStructuresAsString, topologies, reportFileName, processManager):
        """
            Run a short PELE simulation

            :param epoch: number of the epoch
            :type epoch: int
            :param outputPathConstants: Contains outputPath-related constants
            :type outputPathConstants: :py:class:`.OutputPathConstants`
            :param initialStructures: Name of the initial structures to copy
            :type initialStructures: str
            :param topologies: Topology object containing the set of topologies needed for the simulation
            :type topologies: :py:class:`.Topology`
            :param reportFileName: Name of the report file
            :type reportFileName: str
            :param processManager: Object to synchronize the possibly multiple processes
            :type processManager: :py:class:`.ProcessesManager`
        """
        trajName = "".join(self.parameters.trajectoryName.split("_%d"))
        ControlFileDictionary = {"COMPLEXES": initialStructuresAsString,
                                 "PELE_STEPS": self.parameters.peleSteps,
                                 "BOX_RADIUS": self.parameters.boxRadius,
                                 "REPORT_NAME": reportFileName,
                                 "TRAJECTORY_NAME": trajName}
        self.prepareControlFile(epoch, outputPathConstants, ControlFileDictionary)
        self.createSymbolicLinks()
        runningControlFile = outputPathConstants.tmpControlFilename % epoch
        if self.parameters.srun:
            toRun = ["srun", "-n", str(self.parameters.processors)] + self.parameters.srunParameters + [self.parameters.executable, runningControlFile]
        else:
            toRun = ["mpirun", "-np", str(self.parameters.processors), self.parameters.executable, runningControlFile]
        utilities.print_unbuffered(" ".join(toRun))
        startTime = time.time()
        proc = subprocess.Popen(toRun, shell=False, universal_newlines=True)
        (out, err) = proc.communicate()
        if out:
            print(out)
        if err:
            print(err)

        endTime = time.time()
        utilities.print_unbuffered("PELE took %.2f sec" % (endTime - startTime))

    def getEquilibrationControlFile(self, peleControlFileDict):
        """
            Filter unnecessary parameters and return a minimal PELE control
            file for equilibration runs

            :param peleControlFileDict: Dictionary with pele control file options
            :type peleControlFileDict: dict

            :returns: dict -- Dictionary with pele control file options
        """
        # Set small rotations and translations
        peleControlFileDict["commands"][0]["Perturbation"]["parameters"]["translationRange"] = 0.5
        peleControlFileDict["commands"][0]["Perturbation"]["parameters"]["rotationScalingFactor"] = 0.05
        # Remove dynamical changes in control file
        peleControlFileDict["commands"][0]["PeleTasks"][0].pop("exitConditions", None)
        peleControlFileDict["commands"][0]["PeleTasks"][0].pop("parametersChanges", None)
        # Set box_radius to 2
        peleControlFileDict["commands"][0]["Perturbation"]["Box"]["fixedCenter"] = "$BOX_CENTER"
        peleControlFileDict["commands"][0]["Perturbation"]["Box"]["radius"] = 2
        # Ensure random tags exists in metrics
        metricsBlock = peleControlFileDict["commands"][0]["PeleTasks"][0]["metrics"]
        nMetrics = len(metricsBlock)
        randomIndexes = sorted([i for i in range(nMetrics) if metricsBlock[i]['type'] == "random"])
        # Delete random numbers from metrics
        for index in randomIndexes[::-1]:
            del metricsBlock[index]
        nMetrics = len(metricsBlock)
        # Add new random number to metrics
        metricsBlock.extend([{'tag': 'rand', 'type': 'random'}])
        # Add equilibration dynamical changes
        changes = {
            "doThesechanges": {
                "Perturbation::parameters": {"rotationScalingFactor": 0.050}
            },
            "ifAnyIsTrue": ["rand >= .5"],
            "otherwise": {
                "Perturbation::parameters": {"rotationScalingFactor": 0.15}
            }
            }
        peleControlFileDict["commands"][0]["PeleTasks"][0]["parametersChanges"] = [changes]

        return peleControlFileDict

    def getMetricColumns(self, JSONdict):
        """
            Extract the column of a similarity distance (RMSD or distance) from the pele control file

            :param JSONdict: Dictionary containing a parsed PELE control file
            :type JSONdict: dict

            :returns: int -- Column index of the similarity metric
        """
        hasRMSD = False
        RMSDCol = None
        distanceCol = None
        hasDistance = False
        for i, metricBlock in enumerate(JSONdict["commands"][0]["PeleTasks"][0]['metrics']):
            if 'rmsd' in metricBlock['type'].lower():
                hasRMSD = True
                RMSDCol = i+4
            elif 'distance' in metricBlock['type'].lower():
                hasDistance = True
                distanceCol = i+4
        if hasRMSD:
            return RMSDCol
        elif hasDistance:
            return distanceCol
        else:
            return None

    def calculateEquilibrationLength(self):
        """
            Calculate the number of steps for the equilibration lenght accoding
            to the available processors
        """
        # Total steps is an approximate number of total steps to produce
        totalSteps = 1000
        # Take at least 5 steps
        stepsPerProc = max(int(totalSteps/float(self.parameters.processors)), 5)
        # but no more than 50
        return min(stepsPerProc, 50)

    def equilibrate(self, initialStructures, outputPathConstants, reportFilename, outputPath, resname, processManager, topologies=None):
        """
            Run short simulation to equilibrate the system. It will run one
            such simulation for every initial structure and select appropiate
            structures to start the simulation

            :param initialStructures: Name of the initial structures to copy
            :type initialStructures: list of str
            :param outputPathConstants: Contains outputPath-related constants
            :type outputPathConstants: :py:class:`.OutputPathConstants`
            :param reportBaseFilename: Name of the file that contains the metrics of the snapshots to cluster
            :type reportBaseFilename: str
            :param outputPath: Path where trajectories are found
            :type outputPath: str
            :param resname: Residue name of the ligand in the system pdb
            :type resname: str
            :param processManager: Object to synchronize the possibly multiple processes
            :type processManager: :py:class:`.ProcessesManager`
            :param topologies: Topology object containing the set of topologies needed for the simulation
            :type topologies: :py:class:`.Topology`

            :returns: list --  List with initial structures
        """
        newInitialStructures = []
        newStructure = []
        if self.parameters.equilibrationLength is None:
            self.parameters.equilibrationLength = self.calculateEquilibrationLength()
        trajName = "".join(self.parameters.trajectoryName.split("_%d"))
        equilibrationPeleDict = {"PELE_STEPS": self.parameters.equilibrationLength, "SEED": self.parameters.seed}
        peleControlFileDict, templateNames = utilities.getPELEControlFileDict(self.parameters.templetizedControlFile)
        peleControlFileDict = self.getEquilibrationControlFile(peleControlFileDict)
        similarityColumn = self.getMetricColumns(peleControlFileDict)

        for i, structure in enumerate(initialStructures):
            equilibrationOutput = os.path.join(outputPath, "equilibration_%d" % (i+1))
            equilibrationControlFile = outputPathConstants.tmpControlFilenameEqulibration % (i+1)
            utilities.makeFolder(equilibrationOutput)
            shutil.copyfile(structure, outputPathConstants.tmpInitialStructuresEquilibrationTemplate % (i+1))
            initialStructureString = self.createMultipleComplexesFilenames(1, outputPathConstants.tmpInitialStructuresEquilibrationTemplate, i+1, equilibration=True)
            equilibrationPeleDict["OUTPUT_PATH"] = equilibrationOutput
            equilibrationPeleDict["COMPLEXES"] = initialStructureString
            equilibrationPeleDict["BOX_CENTER"] = self.selectInitialBoxCenter(structure, resname)
            equilibrationPeleDict["BOX_RADIUS"] = 2
            equilibrationPeleDict["REPORT_NAME"] = reportFilename
            equilibrationPeleDict["TRAJECTORY_NAME"] = trajName
            for name in ["BOX_CENTER", "BOX_RADIUS"]:
                # If the template PELE control file is not templetized with the
                # box information, include it manually
                if name not in templateNames:
                    templateNames[name] = '"$%s"' % name
            utilities.print_unbuffered("Running equilibration for initial structure number %d" % (i+1))
            peleControlString = json.dumps(peleControlFileDict, indent=4)
            for key, value in templateNames.items():
                # Remove double quote around template keys, so that PELE
                # understands the options
                peleControlString = peleControlString.replace(value, "$%s" % key)

            self.makeWorkingControlFile(equilibrationControlFile, equilibrationPeleDict, peleControlString)
            self.runEquilibrationPELE(equilibrationControlFile)
            # Extract report, trajnames, metrics columns from pele control file
            reportNames = os.path.join(equilibrationOutput, self.parameters.reportName)
            trajNames = os.path.join(equilibrationOutput, self.parameters.trajectoryName)
            if len(initialStructures) == 1 and self.parameters.equilibrationMode == blockNames.SimulationParams.equilibrationLastSnapshot:
                newStructure.extend(self.selectEquilibrationLastSnapshot(self.parameters.processors, trajNames, topology=topologies.topologies[i]))
            elif self.parameters.equilibrationMode == blockNames.SimulationParams.equilibrationSelect:
                newStructure.extend(self.selectEquilibratedStructure(self.parameters.processors, similarityColumn, resname, trajNames, reportNames, topology=topologies.topologies[i]))
            elif self.parameters.equilibrationMode == blockNames.SimulationParams.equilibrationCluster:
                newStructure.extend(self.clusterEquilibrationStructures(resname, trajNames, reportNames, topology=topologies.topologies[i]))

        if len(newStructure) > self.getWorkingProcessors():
            # if for some reason the number of selected structures exceeds
            # the number of available processors, randomly sample the initial
            # structures
            newStructure = np.random.choice(newStructure, self.getWorkingProcessors(), replace=False)
        for j, struct in enumerate(newStructure):
            newStructurePath = os.path.join(equilibrationOutput, 'equilibration_struc_%d_%d.pdb' % (i+1, j+1))
            with open(newStructurePath, "w") as fw:
                fw.write(struct)
            newInitialStructures.append(newStructurePath)
        return newInitialStructures

    def clusterEquilibrationStructures(self, resname, trajWildcard, reportWildcard, topology=None):
        """
            Cluster the equilibration run

            :param resname: Name of the ligand in the pdb
            :type resname: str
            :param trajWildcard: Templetized path to trajectory files"
            :type trajWildcard: str
            :param reportWildcard: Templetized path to report files"
            :type reportWildcard: str
            :param topology: Topology for non-pdb trajectories
            :type topology: list

            :returns: list -- List with the pdb snapshots of the representatives structures
        """
        if not SKLEARN:
            raise utilities.UnsatisfiedDependencyException("No installation of scikit-learn found. Please, install scikit-learn or select a different equilibrationMode.")
        energyColumn = 3
        # detect number of trajectories available
        nTrajs = len(glob.glob(trajWildcard.rsplit("_", 1)[0]+"*"))+1
        data = []
        for i in range(1, nTrajs):
            report = utilities.loadtxtfile(reportWildcard % i)
            snapshots = utilities.getSnapshots(trajWildcard % i)
            for nSnap, (line, snapshot) in enumerate(zip(report, snapshots)):
                conformation = atomset.PDB()
                conformation.initialise(snapshot, resname=resname, topology=topology)
                com = conformation.getCOM()
                data.append([line[energyColumn], i, nSnap]+com)
        data = np.array(data)
        data = data[data[:, 0].argsort()]
        nPoints = max(self.parameters.numberEquilibrationStructures, data.shape[0]//4)
        data = data[:nPoints]
        n_clusters = min(self.parameters.numberEquilibrationStructures, data.shape[0])
        kmeans = KMeans(n_clusters=n_clusters).fit(data[:, 3:])
        utilities.print_unbuffered("Clustered equilibration output into %d clusters!" % n_clusters)
        clustersInfo = {x: {"structure": None, "minDist": 1e6} for x in range(self.parameters.numberEquilibrationStructures)}
        for conf, cluster in zip(data, kmeans.labels_):
            dist = np.linalg.norm(kmeans.cluster_centers_[cluster]-conf[3:])
            if dist < clustersInfo[cluster]["minDist"]:
                clustersInfo[cluster]["minDist"] = dist
                clustersInfo[cluster]["structure"] = tuple(conf[1:3].astype(int))
        initialStructures = []
        for cl in range(self.parameters.numberEquilibrationStructures):
            if clustersInfo[cl]["structure"] is None:
                # If a cluster has no structure assigned, skip it
                continue
            traj, snap = clustersInfo[cl]["structure"]
            conf = utilities.getSnapshots(trajWildcard % traj)[snap]
            if not isinstance(conf, basestring):
                conf = utilities.get_mdtraj_object_PDBstring(conf, topology)
            initialStructures.append(conf)
        return initialStructures

    def selectEquilibrationLastSnapshot(self, nTrajs, trajWildcard, topology=None):
        """
            Select the last snapshot of each trajectory as a  representative
            initial structure from the equilibration run

            :param nTrajs: Number of trajectories
            :type nTrajs: int
            :param trajWildcard: Templetized path to trajectory files"
            :type trajWildcard: str
            :param topology: Topology for non-pdb trajectories
            :type topology: list

            :returns: list -- List with the pdb snapshots of the representatives structures
        """
        initialStructures = []
        for ij in range(1, nTrajs):
            conf = utilities.getSnapshots(trajWildcard % ij)[-1]
            if not isinstance(conf, basestring):
                conf = utilities.get_mdtraj_object_PDBstring(conf, topology)
            initialStructures.append(conf)

        return initialStructures

    def selectEquilibratedStructure(self, nTrajs, similarityColumn, resname, trajWildcard, reportWildcard, topology=None):
        """
            Select a representative initial structure from the equilibration
            run

            :param nTrajs: Number of trajectories
            :type nTrajs: int
            :param similarityColumn: Column number of the similarity metric
                (RMSD or distance)
            :type similarityColumn: int
            :param resname: Name of the ligand in the pdb
            :type resname: str
            :param trajWildcard: Templetized path to trajectory files"
            :type trajWildcard: str
            :param reportWildcard: Templetized path to report files"
            :type reportWildcard: str
            :param topology: Topology for non-pdb trajectories
            :type topology: list

            :returns: list -- List with the pdb snapshots of the representatives structures
        """
        energyColumn = 3
        values = []
        indices = []
        rowIndex = 0
        if similarityColumn is None:
            RMSDCalc = RMSDCalculator.RMSDCalculator()
            initial = atomset.PDB()
        else:
            cols = sorted([energyColumn, similarityColumn])

        for i in range(1, nTrajs):
            indices.append(rowIndex)
            report = utilities.loadtxtfile(reportWildcard % i)
            if similarityColumn is None:
                snapshots = utilities.getSnapshots(trajWildcard % i)
                report_values = []
                if i == 1:
                    initial.initialise(snapshots.pop(0), resname=resname, topology=topology)
                    report_values.append([0, report[0, energyColumn]])
                    report = report[1:, :]
                for j, snap in enumerate(snapshots):
                    pdbConformation = atomset.PDB()
                    pdbConformation.initialise(snap, resname=resname, topology=topology)
                    report_values.append([RMSDCalc.computeRMSD(initial, pdbConformation), report[j, energyColumn]])
            else:
                report_values = report[:, cols]
            values.extend(report_values)
            rowIndex += len(report_values)

        values = np.array(values)
        if energyColumn > similarityColumn or similarityColumn is None:
            similarityColumn, energyColumn = list(range(2))
        else:
            energyColumn, similarityColumn = list(range(2))
        maxEnergy = values.max(axis=0)[energyColumn]
        # Substract the max value so all values will be negative (avoid sign problems)
        values[:, energyColumn] -= maxEnergy
        minEnergy = values.min(axis=0)[energyColumn]
        # Normalize to the minimum value
        values[:, energyColumn] /= minEnergy
        freq, bins = np.histogram(values[:, similarityColumn])
        freq = np.divide(freq, np.float(np.sum(freq)))
        # Get center of the bins
        centers = (bins[:-1]+bins[1:])/2.0
        for row in values:
            row[similarityColumn] = freq[np.argmin(np.abs(row[similarityColumn] - centers))]
        distance = values.sum(axis=1)
        indexSelected = np.argmax(distance)
        # Get trajectory and snapshot number from the index selected
        trajNum = len(indices)-1
        for i, index in enumerate(indices):
            if index == indexSelected:
                trajNum = i
                break
            elif indexSelected < index:
                trajNum = i-1
                break
        snapshotNum = indexSelected-indices[trajNum]
        # trajectories are 1-indexed
        trajNum += 1
        # return as list for compatibility with selectEquilibrationLastSnapshot
        conf = utilities.getSnapshots(trajWildcard % trajNum)[snapshotNum]
        if not isinstance(conf, basestring):
            conf = utilities.get_mdtraj_object_PDBstring(conf, topology)
        return [conf]

    def createMultipleComplexesFilenames(self, numberOfSnapshots, tmpInitialStructuresTemplate, iteration, equilibration=False):
        """
            Creates the string to substitute the complexes in the PELE control file

            :param numberOfSnapshots: Number of complexes to write
            :type numberOfSnapshots: int
            :param tmpInitialStructuresTemplate: Template with the name of the initial strutctures
            :type tmpInitialStructuresTemplate: str
            :param iteration: Epoch number
            :type iteration: int
            :param equilibration: Flag to mark whether the complexes are part of an
                equilibration run
            :type equilibration: bool

            :returns: str -- jsonString to be substituted in PELE control file
        """
        jsonString = ["\n"]
        for i in range(numberOfSnapshots-1):
            if equilibration:
                jsonString.append(constants.inputFileTemplate % (tmpInitialStructuresTemplate % (iteration)) + ",\n")
            else:
                jsonString.append(constants.inputFileTemplate % (tmpInitialStructuresTemplate % (iteration, i)) + ",\n")
        if equilibration:
            jsonString.append(constants.inputFileTemplate % (tmpInitialStructuresTemplate % (iteration)))
        else:
            jsonString.append(constants.inputFileTemplate % (tmpInitialStructuresTemplate % (iteration, numberOfSnapshots-1)))
        return "".join(jsonString)


class MDSimulation(SimulationRunner):
    def __init__(self, parameters):
        SimulationRunner.__init__(self, parameters)
        self.type = simulationTypes.SIMULATION_TYPE.MD
        self.antechamberTemplate = constants.AmberTemplates.antechamberTemplate
        self.parmchkTemplate = constants.AmberTemplates.parmchk2Template
        self.tleapTemplate = constants.AmberTemplates.tleapTemplate
        self.prmtopFiles = []
        self.restart = False

        if not OPENMM:
            raise utilities.UnsatisfiedDependencyException("No installation of OpenMM found. Please, install OpenMM to run MD simulations.")
        if not self.checkAmbertools():
            raise utilities.UnsatisfiedDependencyException("No installation of AmberTools found. Please, install AmberTools to run MD simulations.")

    def checkAmbertools(self):
        try:
            subprocess.Popen(['antechamber'], stdout=subprocess.PIPE, stderr=subprocess.PIPE, universal_newlines=True)
            return True
        except OSError:
            # If antechamber is not defined (i.e. ambertools not available)
            # popen raises an OSError
            return False

    def getWorkingProcessors(self):
        """
            Return the number of working processors, i.e. number of trajectories
        """
        return self.parameters.processors

    def equilibrate(self, initialStructures, outputPathConstants, reportFilename, outputPath, resname, processManager, topologies=None):
        """
            Run short simulation to equilibrate the system. It will run one
            such simulation for every initial structure
            (some of the arguments are not needed, such as (reportFilename, outputPath and topology) but they are kept
            to follow the same structure has the Super class definition)

            :param initialStructures: Name of the initial structures to copy
            :type initialStructures: list of str
            :param outputPathConstants: Contains outputPath-related constants
            :type outputPathConstants: :py:class:`.OutputPathConstants`
            :param reportBaseFilename: Name of the file that contains the metrics of the snapshots to cluster
            :type reportBaseFilename: str
            :param outputPath: Path where trajectories are found
            :type outputPath: str
            :param resname: Residue name of the ligand in the system pdb
            :type resname: str
            :param processManager: Object to synchronize the possibly multiple processes
            :type processManager: :py:class:`.ProcessesManager`
            :param topology: Topology object
            :type topology: :py:class:

            :returns: list -- List with initial structures
        """
        if self.parameters.trajsPerReplica*processManager.id >= len(initialStructures):
            # Only need to launch as many simulations as initial structures
            # synchronize the replicas that will not run equilibration with the
            # replicas that will do, i.e with the synchronize in the middle of
            # this method
            processManager.barrier()
            return []
        initialStructures = processManager.getStructureListPerReplica(initialStructures, self.parameters.trajsPerReplica)
        # the new initialStructures list contains tuples in the form (i,
        # structure) where i is the index of structure in the original list
        newInitialStructures = []
        solvatedStrcutures = []
        equilibrationFiles = []
        equilibrationOutput = outputPathConstants.equilibrationDir
        utilities.makeFolder(equilibrationOutput)
        # AmberTools generates intermediate files in the current directory, change to the tmp folder
        workingdirectory = os.getcwd()
        os.chdir(outputPathConstants.tmpFolder)
        temporalFolder = os.getcwd()
        ligandPDB = self.extractLigand(initialStructures[0][1], resname, "", processManager.id)
        ligandmol2 = "%s.mol2" % resname
        ligandfrcmod = "%s.frcmod" % resname
        Tleapdict = {"RESNAME": resname, "BOXSIZE": self.parameters.waterBoxSize, "MOL2": ligandmol2, "FRCMOD": ligandfrcmod, "DUM": ""}
        antechamberDict = {"LIGAND": ligandPDB, "OUTPUT": ligandmol2, "CHARGE": self.parameters.ligandCharge}
        parmchkDict = {"MOL2": ligandmol2, "OUTPUT": ligandfrcmod}
        if processManager.isMaster() and not self.parameters.customparamspath:
            self.prepareLigand(antechamberDict, parmchkDict)
        amber_file_path = ""
        # Change the Mol2 and Frcmod path to the new user defined path
        if self.parameters.customparamspath:
            if not os.path.exists(self.parameters.customparamspath):
                # As the working directory has changed, eval if the given path is a global or relative one.
                self.parameters.customparamspath = os.path.join(workingdirectory, self.parameters.customparamspath)
                if not os.path.exists(self.parameters.customparamspath):
                    raise FileNotFoundError("No custom parameters found in the given path")
            Tleapdict["MOL2"] = os.path.join(self.parameters.customparamspath, Tleapdict["MOL2"])
            Tleapdict["FRCMOD"] = os.path.join(self.parameters.customparamspath, Tleapdict["FRCMOD"])
            amber_file_path = self.parameters.customparamspath
        if self.parameters.boxCenter:
            with open(os.path.join(amber_file_path, "DUM.prep"), "w") as fw:
                fw.write(constants.AmberTemplates.DUM_prep)
            with open(os.path.join(amber_file_path, "DUM.frcmod"), "w") as fw:
                fw.write(constants.AmberTemplates.DUM_frcmod)

        processManager.barrier()
        if self.parameters.constraints is not None:
            prev_constraints = None
        new_constraints = None
        for i, structure in initialStructures:
            TleapControlFile = "tleap_equilibration_%d.in" % i
            pdb = PDBLoader.PDBManager(structure, resname)
<<<<<<< HEAD
            constraints_map = pdb.preparePDBforMD(constraints=self.parameters.constraints)
            if constraints_map is not None:
                new_constraints = updateConstraints(self.parameters.constraints, constraints_map)
                if prev_constraints is None:
                    prev_constraints = new_constraints
                assert new_constraints == prev_constraints
                prev_constraints = new_constraints
=======
            pdb.preparePDBforMD(boxCenter=self.parameters.boxCenter)
>>>>>>> b50498e6
            structure = pdb.writeAll(outputpath=temporalFolder, outputname="initial_%d.pdb" % i)
            prmtop = os.path.join(workingdirectory, outputPathConstants.topologies, "system_%d.prmtop" % i)
            inpcrd = os.path.join(workingdirectory, equilibrationOutput, "system_%d.inpcrd" % i)
            finalPDB = os.path.join(workingdirectory, equilibrationOutput, "system_%d.pdb" % i)
            Tleapdict["FORCEFIELD"] = constants.AmberTemplates.forcefields[self.parameters.forcefield]
            Tleapdict["COMPLEX"] = structure
            Tleapdict["PRMTOP"] = prmtop
            Tleapdict["INPCRD"] = inpcrd
            Tleapdict["SOLVATED_PDB"] = finalPDB
            Tleapdict["BONDS"] = pdb.getDisulphideBondsforTleapTemplate()
            Tleapdict["MODIFIED_RES"] = pdb.getModifiedResiduesTleapTemplate()
            if self.parameters.boxCenter:
                Tleapdict["DUM"] = "loadamberprep DUM.prep\nloadamberparams DUM.frcmod\n"

            self.makeWorkingControlFile(TleapControlFile, Tleapdict, self.tleapTemplate)
            self.runTleap(TleapControlFile)
            shutil.copy("leap.log", os.path.join(workingdirectory, equilibrationOutput, "leap_%d.log" % i))
            solvatedStrcutures.append(finalPDB)
            if not os.path.isfile(inpcrd):
                raise FileNotFoundError("Error While running Tleap, check %s/leap_%d.log for more information." %
                                        (os.path.join(workingdirectory, equilibrationOutput), i))
            self.prmtopFiles.append(prmtop)
<<<<<<< HEAD
            equilibrationFiles.append((prmtop, inpcrd))
        if new_constraints is not None:
            self.parameters.constraints = new_constraints
=======
            equilibrationFiles.append((prmtop, inpcrd, finalPDB))
>>>>>>> b50498e6
        assert len(equilibrationFiles) == len(initialStructures), "Equilibration files and initial structures don't match"
        assert len(equilibrationFiles) <= self.parameters.trajsPerReplica, "Too many equilibration structures per replica"
        os.chdir(workingdirectory)
        pool = mp.Pool(len(equilibrationFiles))
        workers = []
        startTime = time.time()
        utilities.print_unbuffered("Equilibrating System")
        for i, equilibrationFilePair in enumerate(equilibrationFiles):
            reportName = os.path.join(equilibrationOutput, "equilibrated_system_%d.pdb" % (i+processManager.id*self.parameters.trajsPerReplica))
            workers.append(pool.apply_async(sim.runEquilibration, args=(equilibrationFilePair, reportName, self.parameters, i)))

        for worker in workers:
            newInitialStructures.append(worker.get())
        endTime = time.time()
        utilities.print_unbuffered("Equilibration took %.2f sec" % (endTime - startTime))
        return newInitialStructures

    def runTleap(self, TleapControlFile):
        """
        Method that runs the Tleap software form Ambertools

        :param TleapControlFile: Path to the Tleap.in file
        :type TleapControlFile: str

        """
        tleapCommand = "tleap -f %s" % TleapControlFile
        print("System Preparation")
        startTime = time.time()
        proc = subprocess.Popen(tleapCommand, stdout=subprocess.PIPE, stderr=subprocess.PIPE, shell=True, universal_newlines=True)
        (out, err) = proc.communicate()
        print(out)
        if err:
            print("Error Found: %s" % err)
            raise utilities.UnsatisfiedDependencyException("Error Runing Tleap. Please check your installation of Ambertools.")
        endTime = time.time()
        print("System preparation took %.2f sec" % (endTime - startTime))

    def extractLigand(self, PDBtoOpen, resname, outputpath, id_replica):
        """
            Extracts the ligand from a given PDB

            :param PDBtoOpen: string with the pdb to prepare
            :type PDBtoOpen: str
            :param resname: string with the code of the ligand
            :type resname: str
            :param outputPath: Path where the pdb is written
            :type outputPath: str
            :param id_replica: Id of the current replica
            :type id_replica: int

            :returns: str -- string with the ligand pdb
        """
        ligandpdb = os.path.join(outputpath, "raw_ligand.pdb")
        if id_replica:
            return ligandpdb
        with open(ligandpdb, "w") as out:
            with open(PDBtoOpen, "r") as inp:
                for line in inp:
                    if resname in line:
                        out.write(line)
        return ligandpdb

    def prepareLigand(self, antechamberDict, parmchkDict):
        """
        Runs antechamber and parmchk2 to obtain the mol2 and frcmod of the ligand

        :param antechamberDict: Dictonary containing the parameters to substitute in the antechamber command
        :type antechamberDict: dict
        :param parmchkDict: Dictonary containing the parameters to substitute in the parmchk2 command
        :type parmchkDict: dict
        """
        antechamberCommand = string.Template(self.antechamberTemplate)
        antechamberCommand = antechamberCommand.substitute(antechamberDict)
        parmchkCommand = string.Template(self.parmchkTemplate)
        parmchkCommand = parmchkCommand.substitute(parmchkDict)
        print(antechamberCommand)
        startTime = time.time()
        proc = subprocess.Popen(antechamberCommand, stdout=subprocess.PIPE, stderr=subprocess.PIPE, shell=True, universal_newlines=True)
        (out, err) = proc.communicate()
        if out:
            print(out)
        if err:
            print("Error Found: %s" % err)
            raise utilities.UnsatisfiedDependencyException("Error Runing Antechamber. Please check your installation of Ambertools.")
        print(parmchkCommand)
        proc = subprocess.Popen(parmchkCommand, stdout=subprocess.PIPE, stderr=subprocess.PIPE, shell=True, universal_newlines=True)
        (out, err) = proc.communicate()
        if out:
            print(out)
        if err:
            print("Error Found: %s" % err)
            raise utilities.UnsatisfiedDependencyException("Error Runing Parmchk2. Please check your installation of Ambertools.")
        endTime = time.time()
        print("Ligand preparation took %.2f sec" % (endTime - startTime))

    def runSimulation(self, epoch, outputPathConstants, initialStructuresAsString, topologies, reportFileName, processManager):
        """
            Run a MD simulation using OpenMM

            :param epoch: number of the epoch
            :type epoch: int
            :param outputPathConstants: Contains outputPath-related constants
            :type outputPathConstants: :py:class:`.OutputPathConstants`
            :param initialStructures: Name of the initial structures to copy
            :type initialStructures: str
            :param topologies: Topology object containing the set of topologies needed for the simulation
            :type topologies: :py:class:`.Topology`
            :param reportFileName: Name of the report file
            :type reportFileName: str
            :param processManager: Object to synchronize the possibly multiple processes
            :type processManager: :py:class:`.ProcessesManager`
        """
        outputDir = outputPathConstants.epochOutputPathTempletized % epoch
        structures_to_run = initialStructuresAsString.split(":")
        if self.restart:
            if epoch == 0:
                # if the epoch is 0 the original equilibrated pdb files are taken as intial structures
                equilibrated_structures = glob.glob(os.path.join(outputPathConstants.topologies, "top*pdb"))
                structures_to_run = sorted(equilibrated_structures, key=utilities.getTrajNum)
            checkpoints = glob.glob(os.path.join(outputDir, "checkpoint*.chk"))
            checkpoints = sorted(checkpoints, key=utilities.getTrajNum)
        # always read the prmtop files from disk to serve as communication
        # between diffrent processses
        prmtops = glob.glob(os.path.join(outputPathConstants.topologies, "*prmtop"))
        # sort the prmtops according to the original topology order
        self.prmtopFiles = sorted(prmtops, key=utilities.getPrmtopNum)
        # To follow the same order as PELE (important for processor mapping)
        structures_to_run = structures_to_run[1:]+[structures_to_run[0]]
        structures_to_run = [structure for i, structure in zip(range(self.parameters.processors), itertools.cycle(structures_to_run))]
        structures_to_run = processManager.getStructureListPerReplica(structures_to_run, self.parameters.trajsPerReplica)
        startingFilesPairs = [(self.prmtopFiles[topologies.getTopologyIndex(epoch, utilities.getTrajNum(structure[1]))], structure[1]) for structure in structures_to_run]
        utilities.print_unbuffered("Starting OpenMM Production Run of %d steps..." % self.parameters.productionLength)
        startTime = time.time()
        pool = mp.Pool(self.parameters.trajsPerReplica)
        workers = []
        seed = self.parameters.seed + epoch * self.parameters.processors
        for i, startingFiles in enumerate(startingFilesPairs):
            checkpoint = None
            if self.restart:
                checkpoint = checkpoints[i + processManager.id * self.parameters.trajsPerReplica]
            workerNumber = i
            workers.append(pool.apply_async(sim.runProductionSimulation, args=(startingFiles, workerNumber, outputDir, seed, self.parameters, reportFileName, checkpoint, self.parameters.ligandName, processManager.id, self.parameters.trajsPerReplica, self.restart)))
        for worker in workers:
            worker.get()
        endTime = time.time()
        self.restart = False
        utilities.print_unbuffered("OpenMM took %.2f sec" % (endTime - startTime))

    def unifyReportNames(self, spawningReportName):
        """
            Ensure that the reportName in the simulation parameters is the same
            as the one provided in the spawning parameters

            :param spawningReportName: Name of the report file provided in the spawning parameters
            :type spawningReportName: str
        """
        pass

    def createMultipleComplexesFilenames(self, numberOfSnapshots, tmpInitialStructuresTemplate, iteration, equilibration=False):
        """
            Creates the string to substitute the complexes in the PELE control file

            :param numberOfSnapshots: Number of complexes to write
            :type numberOfSnapshots: int
            :param tmpInitialStructuresTemplate: Template with the name of the initial strutctures
            :type tmpInitialStructuresTemplate: str
            :param iteration: Epoch number
            :type iteration: int
            :param equilibration: Flag to mark wether the complexes are part of an
                equilibration run
            :type equilibration: bool

            :returns: str with the files to be used
        """
        initialStructures = []
        for i in range(numberOfSnapshots-1):
            initialStructures.append(tmpInitialStructuresTemplate % (iteration, i)+":")
        initialStructures.append((tmpInitialStructuresTemplate % (iteration, numberOfSnapshots-1)))
        return "".join(initialStructures)

    def checkSimulationInterrupted(self, epoch, outputpath):
        """
            Check wether the simulation was interrupted before finishing

            :param epoch: Epoch number
            :type epoch: int

            :returns: bool -- True if the simulations where interrupted
        """
        # to be implemented depending on implementation details
        simulationpath = os.path.join(outputpath, str(epoch), "checkpoint*")
        if glob.glob(simulationpath):
            self.restart = True
            return True
        else:
            return False

    def cleanCheckpointFiles(self, checkpointDir):
        """
            Clean the restart files generated if the simulation was interrupted
            before finishing

            :param checkpointDir: Directory with the checkpoints
            :type checkpointDir: str
        """
        # to be implemented depending on implementation details
        checkpointsToRemove = glob.glob(os.path.join(checkpointDir, "checkpoint*.chk"))
        for files in checkpointsToRemove:
            os.remove(files)


class TestSimulation(SimulationRunner):
    """
        Class used for testing
    """
    def __init__(self, parameters):
        SimulationRunner.__init__(self, parameters)
        self.type = simulationTypes.SIMULATION_TYPE.TEST
        self.copied = False
        self.parameters = parameters

    def getWorkingProcessors(self):
        """
            Return the number of working processors, i.e. number of trajectories
        """
        return self.parameters.processors-1

    def runSimulation(self, epoch, outputPathConstants, initialStructuresAsString, topologies, reportFileName, processManager):
        """
            Copy file to test the rest of the AdaptivePELE procedure

            :param epoch: number of the epoch
            :type epoch: int
            :param outputPathConstants: Contains outputPath-related constants
            :type outputPathConstants: :py:class:`.OutputPathConstants`
            :param initialStructures: Name of the initial structures to copy
            :type initialStructures: str
            :param topologies: Topology object containing the set of topologies needed for the simulation
            :type topologies: :py:class:`.Topology`
            :param reportFileName: Name of the report file
            :type reportFileName: str
            :param processManager: Object to synchronize the possibly multiple processes
            :type processManager: :py:class:`.ProcessesManager`
        """
        ControlFileDictionary = {"COMPLEXES": initialStructuresAsString,
                                 "PELE_STEPS": self.parameters.peleSteps,
                                 "BOX_RADIUS": self.parameters.boxRadius}
        self.prepareControlFile(epoch, outputPathConstants, ControlFileDictionary)
        if not self.copied:
            tmp_sync = os.path.join(outputPathConstants.tmpFolder, os.path.split(processManager.syncFolder)[1])
            shutil.copytree(processManager.syncFolder, tmp_sync)
            if os.path.exists(self.parameters.destination):
                shutil.rmtree(self.parameters.destination)
            shutil.copytree(self.parameters.origin, self.parameters.destination)
            shutil.copytree(tmp_sync, processManager.syncFolder)
            self.copied = True

    def makeWorkingControlFile(self, workingControlFilename, dictionary, inputTemplate=None):
        pass


class ClusteringExitCondition:
    def __init__(self, ntrajs):
        self.clusterNum = 0
        self.ntrajs = ntrajs
        self.type = simulationTypes.EXITCONDITION_TYPE.CLUSTERING

    def checkExitCondition(self, clustering):
        """
            Iterate over all unchecked cluster and check if the exit condtion
            is met

            :param clustering: Clustering object
            :type clustering: :py:class:`.Clustering`

            :returns: bool -- Returns True if the exit condition has been met
        """
        newClusterNum = clustering.getNumberClusters()
        clusterDiff = newClusterNum - self.clusterNum
        self.clusterNum = newClusterNum
        return clusterDiff < 0.1*self.ntrajs


class MetricExitCondition:
    def __init__(self, metricCol, metricValue, condition):
        self.metricCol = metricCol
        self.metricValue = metricValue
        self.type = simulationTypes.EXITCONDITION_TYPE.METRIC
        if condition == ">":
            self.condition = lambda x, y: x > y
        else:
            self.condition = lambda x, y: x < y

    def checkExitCondition(self, clustering):
        """
            Iterate over all clusters and check if the exit condtion
            is met

            :param clustering: Clustering object
            :type clustering: :py:class:`.Clustering`

            :returns: bool -- Returns True if the exit condition has been met
        """
        for cluster in clustering.clusters.clusters:
            metric = cluster.getMetricFromColumn(self.metricCol)

            if metric is not None and self.condition(metric, self.metricValue):
                return True
        return False


class MetricMultipleTrajsExitCondition:
    def __init__(self, metricCol, metricValue, condition, reportWildCard, numTrajs, nProcessors):
        self.metricCol = metricCol
        self.metricValue = metricValue
        self.type = simulationTypes.EXITCONDITION_TYPE.METRICMULTIPLETRAJS
        self.numTrajs = numTrajs
        self.nProcessors = nProcessors
        self.trajsFound = 0
        if condition == ">":
            self.condition = lambda x, y: x.max() > y
        else:
            self.condition = lambda x, y: x.min() < y
        self.report = reportWildCard

    def checkExitCondition(self, outputFolder):
        """
            Iterate over all reports and check if the exit condtion
            is met

            :param clustering: Clustering object
            :type clustering: :py:class:`.Clustering`

            :returns: bool -- Returns True if the exit condition has been met
        """
        for j in range(1, self.nProcessors):
            report = utilities.loadtxtfile(os.path.join(outputFolder, self.report % j))
            if self.condition(report[:, self.metricCol], self.metricValue):
                self.trajsFound += 1
        return self.trajsFound >= self.numTrajs


class RunnerBuilder:
    def build(self, simulationRunnerBlock):
        """
            Build the selected  SimulationRunner object

            :param simulationRunnerBlock: Block of the control file
                corresponding to the simulation step
            :type simulationRunnerBlock: dict

            :returns: :py:class:`.SimulationRunner` -- SimulationRunner object
                selected
        """
        simulationType = simulationRunnerBlock[blockNames.SimulationType.type]
        paramsBlock = simulationRunnerBlock[blockNames.SimulationParams.params]
        params = SimulationParameters()
        if simulationType == blockNames.SimulationType.pele:
            params.processors = paramsBlock[blockNames.SimulationParams.processors]
            params.dataFolder = paramsBlock.get(blockNames.SimulationParams.dataFolder, constants.DATA_FOLDER)
            params.documentsFolder = paramsBlock.get(blockNames.SimulationParams.documentsFolder, constants.DOCUMENTS_FOLDER)
            params.executable = paramsBlock.get(blockNames.SimulationParams.executable, constants.PELE_EXECUTABLE)
            if params.dataFolder is None or params.documentsFolder is None or params.executable is None:
                raise utilities.ImproperParameterValueException("PELE parameters not defined! Please ensure that you have defined the path to the PELE executable, the Data and Documents paths")
            params.templetizedControlFile = paramsBlock[blockNames.SimulationParams.templetizedControlFile]
            params.iterations = paramsBlock[blockNames.SimulationParams.iterations]
            params.peleSteps = paramsBlock[blockNames.SimulationParams.peleSteps]
            params.seed = paramsBlock[blockNames.SimulationParams.seed]
            params.trajectoryName = paramsBlock.get(blockNames.SimulationParams.trajectoryName)
            peleDict, _ = utilities.getPELEControlFileDict(params.templetizedControlFile)
            params.reportName, trajectoryName = utilities.getReportAndTrajectoryWildcard(peleDict)
            if params.trajectoryName is None:
                params.trajectoryName = trajectoryName
            else:
                params.trajectoryName = "_%d".join(os.path.splitext(params.trajectoryName))
            params.modeMovingBox = paramsBlock.get(blockNames.SimulationParams.modeMovingBox)
            if params.modeMovingBox is not None:
                if params.modeMovingBox.lower() == blockNames.SimulationParams.modeMovingBoxBinding:
                    params.SASAforBox = 1.0
                elif params.modeMovingBox.lower() == blockNames.SimulationParams.modeMovingBoxUnBinding:
                    params.SASAforBox = 0.0
                params.columnSASA = utilities.getSASAcolumnFromControlFile(peleDict)
            params.boxCenter = paramsBlock.get(blockNames.SimulationParams.boxCenter)
            params.boxRadius = paramsBlock.get(blockNames.SimulationParams.boxRadius, 20)
            params.runEquilibration = paramsBlock.get(blockNames.SimulationParams.runEquilibration, False)
            params.equilibrationMode = paramsBlock.get(blockNames.SimulationParams.equilibrationMode, blockNames.SimulationParams.equilibrationSelect)
            params.equilibrationLength = paramsBlock.get(blockNames.SimulationParams.equilibrationLength)
            params.numberEquilibrationStructures = paramsBlock.get(blockNames.SimulationParams.numberEquilibrationStructures, 10)
            params.srun = paramsBlock.get(blockNames.SimulationParams.srun, False)
            params.trajsPerReplica = params.processors
            params.numReplicas = 1
            params.srunParameters = paramsBlock.get(blockNames.SimulationParams.srunParameters, None)
            if params.srunParameters is not None:
                params.srunParameters = params.srunParameters.strip().split()
            else:
                params.srunParameters = []
            params.mpiParameters = paramsBlock.get(blockNames.SimulationParams.mpiParameters, None)
            if params.mpiParameters is not None:
                params.mpiParameters = params.mpiParameters.strip().split()
            else:
                params.mpiParameters = []
            exitConditionBlock = paramsBlock.get(blockNames.SimulationParams.exitCondition, None)
            if exitConditionBlock:
                exitConditionBuilder = ExitConditionBuilder()
                params.exitCondition = exitConditionBuilder.build(exitConditionBlock, params.templetizedControlFile, params.processors)

            return PeleSimulation(params)
        elif simulationType == blockNames.SimulationType.md:
            params.iterations = paramsBlock[blockNames.SimulationParams.iterations]
            params.processors = paramsBlock[blockNames.SimulationParams.processors]
            params.productionLength = paramsBlock[blockNames.SimulationParams.productionLength]
            params.seed = paramsBlock[blockNames.SimulationParams.seed]
            params.reporterFreq = paramsBlock[blockNames.SimulationParams.repoterfreq]
            params.numReplicas = paramsBlock[blockNames.SimulationParams.numReplicas]
            params.devicesPerTrajectory = paramsBlock.get(blockNames.SimulationParams.devicesPerTrajectory, 1)
            params.trajsPerReplica = int(params.processors/params.numReplicas)
            assert params.trajsPerReplica*params.numReplicas == params.processors, "Number of trajectories requested does not match the number of replicas"
            params.maxDevicesPerReplica = paramsBlock.get(blockNames.SimulationParams.maxDevicesPerReplica)
            params.runEquilibration = True
            params.equilibrationLengthNVT = paramsBlock.get(blockNames.SimulationParams.equilibrationLengthNVT, 200000)
            params.equilibrationLengthNPT = paramsBlock.get(blockNames.SimulationParams.equilibrationLengthNPT, 500000)
            params.format = paramsBlock.get(blockNames.SimulationParams.format, "xtc")
            if params.format not in constants.md_supported_formats:
                raise utilities.ImproperParameterValueException("Not supported %s format specified, supported formats are %s" % (params.format, constants.formats_md_string))
            params.timeStep = paramsBlock.get(blockNames.SimulationParams.timeStep, 2)
            params.boxRadius = paramsBlock.get(blockNames.SimulationParams.boxRadius, 20)
            params.boxCenter = paramsBlock.get(blockNames.SimulationParams.boxCenter)
            params.ligandCharge = paramsBlock.get(blockNames.SimulationParams.ligandCharge, 1)
            params.waterBoxSize = paramsBlock.get(blockNames.SimulationParams.waterBoxSize, 8)
            params.forcefield = paramsBlock.get(blockNames.SimulationParams.forcefield, "ff99SB")
            params.nonBondedCutoff = paramsBlock.get(blockNames.SimulationParams.nonBondedCutoff, 8)
            params.Temperature = paramsBlock.get(blockNames.SimulationParams.Temperature, 300)
            params.runningPlatform = paramsBlock.get(blockNames.SimulationParams.runningPlatform, "CPU")
            params.minimizationIterations = paramsBlock.get(blockNames.SimulationParams.minimizationIterations, 2000)
            params.constraintsMin = paramsBlock.get(blockNames.SimulationParams.constraintsMin, 5)
            params.constraintsNVT = paramsBlock.get(blockNames.SimulationParams.constraintsNVT, 5)
            params.constraintsNPT = paramsBlock.get(blockNames.SimulationParams.constraintsNPT, 0.5)
            params.customparamspath = paramsBlock.get(blockNames.SimulationParams.customparamspath)
            params.ligandName = paramsBlock.get(blockNames.SimulationParams.ligandName)
<<<<<<< HEAD
            params.constraints = paramsBlock.get(blockNames.SimulationParams.constraints)
=======
            if params.ligandName is None and params.boxCenter is not None:
                raise utilities.ImproperParameterValueException("Ligand name is necessary to establish the box")
>>>>>>> b50498e6
            return MDSimulation(params)
        elif simulationType == blockNames.SimulationType.test:
            params.processors = paramsBlock[blockNames.SimulationParams.processors]
            params.destination = paramsBlock[blockNames.SimulationParams.destination]
            params.origin = paramsBlock[blockNames.SimulationParams.origin]
            params.iterations = paramsBlock[blockNames.SimulationParams.iterations]
            params.peleSteps = paramsBlock[blockNames.SimulationParams.peleSteps]
            params.seed = paramsBlock[blockNames.SimulationParams.seed]
            params.trajsPerReplica = params.processors
            params.numReplicas = 1
            return TestSimulation(params)
        else:
            sys.exit("Unknown simulation type! Choices are: " + str(simulationTypes.SIMULATION_TYPE_TO_STRING_DICTIONARY.values()))


class ExitConditionBuilder:
    def build(self, exitConditionBlock, templetizedControlFile, nProcessors):
        """
            Build the selected exit condition object

            :param exitConditionBlock: Block of the control file
                corresponding to the exit condition
            :type exitConditionBlock: dict

            :returns: :py:class:`.MetricExitCondition` -- MetricExitCondition object
                selected
        """
        exitConditionType = exitConditionBlock[blockNames.ExitConditionType.type]
        exitConditionParams = exitConditionBlock[blockNames.SimulationParams.params]
        if exitConditionType == blockNames.ExitConditionType.metric:
            # Start counting the columns by 1
            metricCol = exitConditionParams[blockNames.SimulationParams.metricCol]-1
            metricValue = exitConditionParams[blockNames.SimulationParams.exitValue]
            condition = exitConditionParams.get(blockNames.SimulationParams.condition, "<")
            if condition not in [">", "<"]:
                raise ValueError("In MetricExitCondition the parameter condition only accepts > or <, but %s was passed" % condition)
            return MetricExitCondition(metricCol, metricValue, condition)
        elif exitConditionType == blockNames.ExitConditionType.metricMultipleTrajs:
            # Start counting the columns by 1
            metricCol = exitConditionParams[blockNames.SimulationParams.metricCol]-1
            metricValue = exitConditionParams[blockNames.SimulationParams.exitValue]
            numTrajs = exitConditionParams[blockNames.SimulationParams.numTrajs]
            condition = exitConditionParams.get(blockNames.SimulationParams.condition, "<")
            if condition not in [">", "<"]:
                raise ValueError("In MetricMultipleTrajsExitCondition the parameter condition only accepts > or <, but %s was passed" % condition)
            peleControlFileDict, _ = utilities.getPELEControlFileDict(templetizedControlFile)
            reportWildCard, _ = utilities.getReportAndTrajectoryWildcard(peleControlFileDict)
            return MetricMultipleTrajsExitCondition(metricCol, metricValue, condition, reportWildCard, numTrajs, nProcessors)
        elif exitConditionType == blockNames.ExitConditionType.clustering:
            ntrajs = exitConditionParams[blockNames.SimulationParams.trajectories]
            return ClusteringExitCondition(ntrajs)
        else:
            sys.exit("Unknown exit condition type! Choices are: " + str(simulationTypes.EXITCONDITION_TYPE_TO_STRING_DICTIONARY.values()))


def updateConstraints(constraints_orig, constraints_map):
    new_const = []
    for constr in constraints_orig:
        atom1, atom2, dist = constr
        atom1 = atom1.split(":")
        atom2 = atom2.split(":")
        atom1[2] = int(atom1[2])
        atom2[2] = int(atom2[2])
        atom1[2] = constraints_map[tuple(atom1[1:])]
        atom2[2] = constraints_map[tuple(atom2[1:])]
        new_const.append([":".join([str(i) for i in atom1]), ":".join([str(i) for i in atom2]), str(dist)])
    return new_const<|MERGE_RESOLUTION|>--- conflicted
+++ resolved
@@ -892,17 +892,13 @@
         for i, structure in initialStructures:
             TleapControlFile = "tleap_equilibration_%d.in" % i
             pdb = PDBLoader.PDBManager(structure, resname)
-<<<<<<< HEAD
-            constraints_map = pdb.preparePDBforMD(constraints=self.parameters.constraints)
+            constraints_map = pdb.preparePDBforMD(constraints=self.parameters.constraints, boxCenter=self.parameters.boxCenter)
             if constraints_map is not None:
                 new_constraints = updateConstraints(self.parameters.constraints, constraints_map)
                 if prev_constraints is None:
                     prev_constraints = new_constraints
                 assert new_constraints == prev_constraints
                 prev_constraints = new_constraints
-=======
-            pdb.preparePDBforMD(boxCenter=self.parameters.boxCenter)
->>>>>>> b50498e6
             structure = pdb.writeAll(outputpath=temporalFolder, outputname="initial_%d.pdb" % i)
             prmtop = os.path.join(workingdirectory, outputPathConstants.topologies, "system_%d.prmtop" % i)
             inpcrd = os.path.join(workingdirectory, equilibrationOutput, "system_%d.inpcrd" % i)
@@ -925,13 +921,9 @@
                 raise FileNotFoundError("Error While running Tleap, check %s/leap_%d.log for more information." %
                                         (os.path.join(workingdirectory, equilibrationOutput), i))
             self.prmtopFiles.append(prmtop)
-<<<<<<< HEAD
             equilibrationFiles.append((prmtop, inpcrd))
         if new_constraints is not None:
             self.parameters.constraints = new_constraints
-=======
-            equilibrationFiles.append((prmtop, inpcrd, finalPDB))
->>>>>>> b50498e6
         assert len(equilibrationFiles) == len(initialStructures), "Equilibration files and initial structures don't match"
         assert len(equilibrationFiles) <= self.parameters.trajsPerReplica, "Too many equilibration structures per replica"
         os.chdir(workingdirectory)
@@ -1371,12 +1363,9 @@
             params.constraintsNPT = paramsBlock.get(blockNames.SimulationParams.constraintsNPT, 0.5)
             params.customparamspath = paramsBlock.get(blockNames.SimulationParams.customparamspath)
             params.ligandName = paramsBlock.get(blockNames.SimulationParams.ligandName)
-<<<<<<< HEAD
             params.constraints = paramsBlock.get(blockNames.SimulationParams.constraints)
-=======
             if params.ligandName is None and params.boxCenter is not None:
                 raise utilities.ImproperParameterValueException("Ligand name is necessary to establish the box")
->>>>>>> b50498e6
             return MDSimulation(params)
         elif simulationType == blockNames.SimulationType.test:
             params.processors = paramsBlock[blockNames.SimulationParams.processors]
