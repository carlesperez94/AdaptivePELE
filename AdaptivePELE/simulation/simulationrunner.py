from __future__ import absolute_import, division, print_function, unicode_literals
import time
import os
import json
import subprocess
import shutil
import string
import sys
import numpy as np
import glob
import itertools
import multiprocessing as mp
from builtins import range
from AdaptivePELE.constants import constants, blockNames
from AdaptivePELE.simulation import simulationTypes
from AdaptivePELE.atomset import atomset, RMSDCalculator
from AdaptivePELE.utilities import utilities, PDBLoader
SKLEARN = True
OPENMM = True
try:
    from sklearn.cluster import KMeans
except ImportError:
    SKLEARN = False
try:
    basestring
except NameError:
    basestring = str
try:
    from AdaptivePELE.simulation import openmm_simulations as sim
except ImportError:
    OPENMM = False
try:
    FileNotFoundError
except NameError:
    FileNotFoundError = IOError


class SimulationParameters:
    def __init__(self):
        self.processors = 0
        self.executable = ""
        self.templetizedControlFile = ""
        self.dataFolder = ""
        self.documentsFolder = ""
        self.iterations = 0
        self.peleSteps = 0
        self.seed = 0
        self.exitCondition = None
        self.boxCenter = None
        self.boxRadius = 20
        self.modeMovingBox = None
        self.runEquilibration = False
        self.equilibrationLength = None
        self.destination = None
        self.origin = None
        self.equilibrationMode = ""
        self.SASAforBox = None
        self.columnSASA = None
        self.reportName = None
        self.trajectoryName = None
        self.srun = False
        self.srunParameters = None
        self.mpiParameters = None
        self.numberEquilibrationStructures = 10
        self.reportName = ""
        # parameters needed for MD simulations and their defaults
        self.timeStep = 2
        self.ligandCharge = 0
        self.nonBondedCutoff = 8
        self.Temperature = 300
        self.runningPlatform = "CPU"
        self.minimizationIterations = 2000
        self.reporterFreq = None
        self.energyReport = True
        self.productionLength = 0
        self.ligandName = None
        self.waterBoxSize = 8
        self.trajsPerReplica = None
        self.numReplicas = 1
        self.equilibrationLengthNVT = 200000
        self.equilibrationLengthNPT = 500000
        self.devicesPerTrajectory = 1
        self.constraintsMin = 5
        self.constraintsNVT = 5
        self.constraintsNPT = 0.5
<<<<<<< HEAD
        self.forcefields = "ff99SB"
        self.maxDevicesPerReplica = None
=======
        self.forcefield = "ff99SB"
>>>>>>> 8c950d5d
        self.customparamspath = None


class SimulationRunner:
    def __init__(self, parameters):
        self.parameters = parameters
        self.processorsToClusterMapping = []

    def runSimulation(self, epoch, outputPathConstants, initialStructuresAsString, topologies, reportFileName, processManager):
        pass

    def getWorkingProcessors(self):
        """
            Return the number of working processors, i.e. number of trajectories
        """
        return self.parameters.processors

    def getNumReplicas(self):
        """
            Return the number of replicas, only useful for MD simulations
        """
        return self.parameters.numReplicas

    def hasExitCondition(self):
        """
            Check if an exit condition has been set

            :returns: bool -- True if an exit condition is set
        """
        return self.parameters.exitCondition is not None

    def checkSimulationInterrupted(self, epoch, outputpath):
        """
            Check wether the simulation was interrupted before finishing

            :param epoch: Epoch number
            :type epoch: int

            :returns: bool -- True if the simulations where interrupted
        """
        # for Pele and Test simulation there is no proper way to check so return
        # False and rely on the clustering for such check
        return False

    def cleanCheckpointFiles(self, epoch):
        """
            Clean the restart files generated if the simulation was interrupted
            before finishing

            :param epoch: Epoch number
            :type epoch: int
        """
        # for Pele and Test simulation there is no proper way to restart, so
        # just pass
        pass

    def checkExitCondition(self, clustering, outputFolder):
        """
            Check if the exit condition has been met

            :param clustering: Clustering object
            :type clustering: :py:class:`.Clustering`

            :returns: bool -- True if the exit condition is met
        """
        if self.parameters.exitCondition.type == simulationTypes.EXITCONDITION_TYPE.METRICMULTIPLETRAJS:
            return self.parameters.exitCondition.checkExitCondition(outputFolder)
        else:
            return self.parameters.exitCondition.checkExitCondition(clustering)

    def makeWorkingControlFile(self, workingControlFilename, dictionary, inputTemplate=None):
        """
            Substitute the values in the templetized control file

            :param workingControlFilename: Name of the template control file
            :type workingControlFilename: str
            :param dictionary: Dictonary containing the parameters to substitute
                in the control file
            :param inputFileTemplate: Template control file
            :type inputFileTemplate: str
            :type dictionary: dict
        """
        if inputTemplate is None:
            with open(self.parameters.templetizedControlFile, "r") as inputFile:
                inputFileContent = inputFile.read()
        else:
            inputFileContent = inputTemplate

        inputFileTemplate = string.Template(inputFileContent)
        outputFileContent = inputFileTemplate.substitute(dictionary)
        with open(workingControlFilename, "w") as outputFile:
            outputFileContent = outputFileContent.replace("'", '"')
            outputFile.write(outputFileContent)

    def updateMappingProcessors(self, mapping):
        """
            Update the value of the processorsToClusterMapping, a list with the
            snapshot from which the trajectories will start in the next iteration

            :param mapping: List with the snapshot from which the trajectories
                will start in the next iteration
            :type mapping: list
        """
        self.processorsToClusterMapping = mapping[1:]+[mapping[0]]

    def writeMappingToDisk(self, epochDir):
        """
            Write the processorsToClusterMapping to disk

            :param epochDir: Name of the folder where to write the
                processorsToClusterMapping
            :type epochDir: str
        """
        if len(self.processorsToClusterMapping) == 0:
            return
        utilities.writeProcessorMappingToDisk(epochDir, "processorMapping.txt", self.processorsToClusterMapping)

    def readMappingFromDisk(self, epochDir):
        """
            Read the processorsToClusterMapping from disk

            :param epochDir: Name of the folder where to write the
                processorsToClusterMapping
            :type epochDir: str
        """
        self.processorsToClusterMapping = utilities.readProcessorMappingFromDisk(epochDir, "processorMapping.txt")

    def setZeroMapping(self):
        """
            Set the processorsToClusterMapping to zero
        """
        self.processorsToClusterMapping = [0 for _ in range(1, self.parameters.processors)]

    def createMultipleComplexesFilenames(self, numberOfSnapshots, tmpInitialStructuresTemplate, iteration, equilibration=False):
        """
            Creates the string to substitute the complexes in the PELE control file

            :param numberOfSnapshots: Number of complexes to write
            :type numberOfSnapshots: int
            :param tmpInitialStructuresTemplate: Template with the name of the initial strutctures
            :type tmpInitialStructuresTemplate: str
            :param iteration: Epoch number
            :type iteration: int
            :param equilibration: Flag to mark wether the complexes are part of an
                equilibration run
            :type equilibration: bool

            :returns: str -- jsonString to be substituted in PELE control file
        """
        pass

    def prepareControlFile(self, epoch, outputPathConstants, peleControlFileDictionary):
        """
            Substitute the parameters in the PELE control file specified with the
            provided in the control file

            :param epoch: Epoch number
            :type epoch: int
            :param outputPathConstants: Object that has as attributes constant related to the outputPath that will be used to create the working control file
            :type outputPathConstants: :py:class:`.OutputPathConstants`
            :param peleControlFileDictionary: Dictonary containing the values of the parameters to substitute in the control file
            :type peleControlFileDictionary: dict
        """
        outputDir = outputPathConstants.epochOutputPathTempletized % epoch
        peleControlFileDictionary["OUTPUT_PATH"] = outputDir
        peleControlFileDictionary["SEED"] = self.parameters.seed + epoch * self.parameters.processors
        if self.parameters.boxCenter is not None:
            peleControlFileDictionary["BOX_RADIUS"] = self.parameters.boxRadius
            peleControlFileDictionary["BOX_CENTER"] = self.parameters.boxCenter
        self.makeWorkingControlFile(outputPathConstants.tmpControlFilename % epoch, peleControlFileDictionary)

    def unifyReportNames(self, spawningReportName):
        """
            Ensure that the reportName in the simulation parameters is the same
            as the one provided in the spawning parameters

            :param spawningReportName: Name of the report file provided in the spawning parameters
            :type spawningReportName: str
        """
        if spawningReportName is None:
            return
        baseReportName = self.parameters.reportName.split("_%d")
        if baseReportName[0] != spawningReportName:
            baseReportName[0] = spawningReportName
            self.parameters.reportName = "_%d".join(baseReportName)


class PeleSimulation(SimulationRunner):
    def __init__(self, parameters):
        SimulationRunner.__init__(self, parameters)
        self.type = simulationTypes.SIMULATION_TYPE.PELE

    def createSymbolicLinks(self):
        """
            Create symbolic links to Data and Documents folder if they don't exist
        """
        if not os.path.islink("Data"):
            os.system("ln -s " + self.parameters.dataFolder + " Data")
        if not os.path.islink("Documents"):
            os.system("ln -s " + self.parameters.documentsFolder + " Documents")

    def getWorkingProcessors(self):
        """
            Return the number of working processors, i.e. number of trajectories
        """
        return self.parameters.processors-1

    def getNextIterationBox(self, outputFolder, resname, topologies=None, epoch=None):
        """
            Select the box for the next epoch, currently selecting the COM of
            the cluster with max SASA

            :param outputFolder: Folder to the trajectories
            :type outputFolder: str
            :param resname: Name of the ligand in the pdb
            :type resname: str
            :param topologies: Topology object containing the set of topologies needed for the simulation
            :type topologies: :py:class:`.Topology`
            :param epoch: Epoch of the trajectories to analyse
            :type epoch: int

            :returns str: -- string to be substitued in PELE control file
        """
        metrics = utilities.getMetricsFromReportsInEpoch(self.parameters.reportName, outputFolder, self.parameters.processors)
        if self.parameters.modeMovingBox.lower() == blockNames.SimulationParams.modeMovingBoxBinding:
            SASAcluster = np.argmin(metrics[:, self.parameters.columnSASA])
            if metrics[SASAcluster, self.parameters.columnSASA] < self.parameters.SASAforBox:
                self.parameters.SASAforBox = metrics[SASAcluster, self.parameters.columnSASA]
            else:
                return
        elif self.parameters.modeMovingBox.lower() == blockNames.SimulationParams.modeMovingBoxUnBinding:
            SASAcluster = np.argmax(metrics[:, self.parameters.columnSASA])
            if metrics[SASAcluster, self.parameters.columnSASA] > self.parameters.SASAforBox:
                self.parameters.SASAforBox = metrics[SASAcluster, self.parameters.columnSASA]
            else:
                return
        else:
            raise ValueError("%s should be either binding or unbinding, but %s is provided!!!" % (blockNames.SimulationParams.modeMovingBox, self.parameters.modeMovingBox))
        # If this lines are reached then a new extreme SASA value was
        # identified and we proceed to extract the corresponding center of mass
        trajNum = int(metrics[SASAcluster, -2])
        snapshotNum = int(metrics[SASAcluster, -1])
        snapshot = utilities.getSnapshots(os.path.join(outputFolder, self.parameters.trajectoryName % trajNum))[snapshotNum]
        snapshotPDB = atomset.PDB()
        snapshotPDB.initialise(snapshot, resname=resname, topology=topologies.getTopology(epoch, trajNum))
        self.parameters.boxCenter = str(snapshotPDB.getCOM())
        return

    def selectInitialBoxCenter(self, initialStructuresAsString, resname):
        """
            Select the coordinates of the first box, currently as the center of
            mass of the first initial structure provided

            :param initialStructuresAsString: String containing the files of the initial structures
            :type initialStructuresAsString: str
            :param resname: Residue name of the ligand in the system pdb
            :type resname: str

            :returns str: -- string to be substitued in PELE control file
        """
        # This is a dictionary because it's prepared to be subtitued in the PELE
        # control files (i.e. JSON format)
        try:
            initialStructuresDict = json.loads(initialStructuresAsString.split(",")[0])
            initialStruct = str(initialStructuresDict['files'][0]['path'])
        except ValueError:
            # If a json valid string is not passed, interpret the input string
            # as a path to a file
            initialStruct = initialStructuresAsString

        # Note: this lines were not changed when adding support for xtc
        # trajectories because it was assumed that initial structures would
        # still be pdbs
        PDBinitial = atomset.PDB()
        PDBinitial.initialise(initialStruct, resname=resname)
        return repr(PDBinitial.getCOM())

    def runEquilibrationPELE(self, runningControlFile):
        """
        Run a short PELE equilibration simulation

        :param runningControlFile: Path of the control file to run
        :type runningControlFile: str
        """

        self.createSymbolicLinks()
        if self.parameters.srun:
            toRun = ["srun", "-n", str(self.parameters.processors)] + self.parameters.srunParameters + [self.parameters.executable, runningControlFile]
        else:
            toRun = ["mpirun", "-np", str(self.parameters.processors)] + self.parameters.mpiParameters + [self.parameters.executable, runningControlFile]
        utilities.print_unbuffered(" ".join(toRun))
        startTime = time.time()
        proc = subprocess.Popen(toRun, shell=False, universal_newlines=True)
        (out, err) = proc.communicate()
        if out:
            print(out)
        if err:
            print(err)

        endTime = time.time()
        utilities.print_unbuffered("PELE took %.2f sec" % (endTime - startTime))

    def runSimulation(self, epoch, outputPathConstants, initialStructuresAsString, topologies, reportFileName, processManager):
        """
            Run a short PELE simulation

            :param epoch: number of the epoch
            :type epoch: int
            :param outputPathConstants: Contains outputPath-related constants
            :type outputPathConstants: :py:class:`.OutputPathConstants`
            :param initialStructures: Name of the initial structures to copy
            :type initialStructures: str
            :param topologies: Topology object containing the set of topologies needed for the simulation
            :type topologies: :py:class:`.Topology`
            :param reportFileName: Name of the report file
            :type reportFileName: str
            :param processManager: Object to synchronize the possibly multiple processes
            :type processManager: :py:class:`.ProcessesManager`
        """
        trajName = "".join(self.parameters.trajectoryName.split("_%d"))
        ControlFileDictionary = {"COMPLEXES": initialStructuresAsString,
                                 "PELE_STEPS": self.parameters.peleSteps,
                                 "BOX_RADIUS": self.parameters.boxRadius,
                                 "REPORT_NAME": reportFileName,
                                 "TRAJECTORY_NAME": trajName}
        self.prepareControlFile(epoch, outputPathConstants, ControlFileDictionary)
        self.createSymbolicLinks()
        runningControlFile = outputPathConstants.tmpControlFilename % epoch
        if self.parameters.srun:
            toRun = ["srun", "-n", str(self.parameters.processors)] + self.parameters.srunParameters + [self.parameters.executable, runningControlFile]
        else:
            toRun = ["mpirun", "-np", str(self.parameters.processors), self.parameters.executable, runningControlFile]
        utilities.print_unbuffered(" ".join(toRun))
        startTime = time.time()
        proc = subprocess.Popen(toRun, shell=False, universal_newlines=True)
        (out, err) = proc.communicate()
        if out:
            print(out)
        if err:
            print(err)

        endTime = time.time()
        utilities.print_unbuffered("PELE took %.2f sec" % (endTime - startTime))

    def getEquilibrationControlFile(self, peleControlFileDict):
        """
            Filter unnecessary parameters and return a minimal PELE control
            file for equilibration runs

            :param peleControlFileDict: Dictionary with pele control file options
            :type peleControlFileDict: dict

            :returns: dict -- Dictionary with pele control file options
        """
        # Set small rotations and translations
        peleControlFileDict["commands"][0]["Perturbation"]["parameters"]["translationRange"] = 0.5
        peleControlFileDict["commands"][0]["Perturbation"]["parameters"]["rotationScalingFactor"] = 0.05
        # Remove dynamical changes in control file
        peleControlFileDict["commands"][0]["PeleTasks"][0].pop("exitConditions", None)
        peleControlFileDict["commands"][0]["PeleTasks"][0].pop("parametersChanges", None)
        # Set box_radius to 2
        peleControlFileDict["commands"][0]["Perturbation"]["Box"]["fixedCenter"] = "$BOX_CENTER"
        peleControlFileDict["commands"][0]["Perturbation"]["Box"]["radius"] = 2
        # Ensure random tags exists in metrics
        metricsBlock = peleControlFileDict["commands"][0]["PeleTasks"][0]["metrics"]
        nMetrics = len(metricsBlock)
        randomIndexes = sorted([i for i in range(nMetrics) if metricsBlock[i]['type'] == "random"])
        # Delete random numbers from metrics
        for index in randomIndexes[::-1]:
            del metricsBlock[index]
        nMetrics = len(metricsBlock)
        # Add new random number to metrics
        metricsBlock.extend([{'tag': 'rand', 'type': 'random'}])
        # Add equilibration dynamical changes
        changes = {
            "doThesechanges": {
                "Perturbation::parameters": {"rotationScalingFactor": 0.050}
            },
            "ifAnyIsTrue": ["rand >= .5"],
            "otherwise": {
                "Perturbation::parameters": {"rotationScalingFactor": 0.15}
            }
            }
        peleControlFileDict["commands"][0]["PeleTasks"][0]["parametersChanges"] = [changes]

        return peleControlFileDict

    def getMetricColumns(self, JSONdict):
        """
            Extract the column of a similarity distance (RMSD or distance) from the pele control file

            :param JSONdict: Dictionary containing a parsed PELE control file
            :type JSONdict: dict

            :returns: int -- Column index of the similarity metric
        """
        hasRMSD = False
        RMSDCol = None
        distanceCol = None
        hasDistance = False
        for i, metricBlock in enumerate(JSONdict["commands"][0]["PeleTasks"][0]['metrics']):
            if 'rmsd' in metricBlock['type'].lower():
                hasRMSD = True
                RMSDCol = i+4
            elif 'distance' in metricBlock['type'].lower():
                hasDistance = True
                distanceCol = i+4
        if hasRMSD:
            return RMSDCol
        elif hasDistance:
            return distanceCol
        else:
            return None

    def calculateEquilibrationLength(self):
        """
            Calculate the number of steps for the equilibration lenght accoding
            to the available processors
        """
        # Total steps is an approximate number of total steps to produce
        totalSteps = 1000
        # Take at least 5 steps
        stepsPerProc = max(int(totalSteps/float(self.parameters.processors)), 5)
        # but no more than 50
        return min(stepsPerProc, 50)

    def equilibrate(self, initialStructures, outputPathConstants, reportFilename, outputPath, resname, processManager, topologies=None):
        """
            Run short simulation to equilibrate the system. It will run one
            such simulation for every initial structure and select appropiate
            structures to start the simulation

            :param initialStructures: Name of the initial structures to copy
            :type initialStructures: list of str
            :param outputPathConstants: Contains outputPath-related constants
            :type outputPathConstants: :py:class:`.OutputPathConstants`
            :param reportBaseFilename: Name of the file that contains the metrics of the snapshots to cluster
            :type reportBaseFilename: str
            :param outputPath: Path where trajectories are found
            :type outputPath: str
            :param resname: Residue name of the ligand in the system pdb
            :type resname: str
            :param processManager: Object to synchronize the possibly multiple processes
            :type processManager: :py:class:`.ProcessesManager`
            :param topologies: Topology object containing the set of topologies needed for the simulation
            :type topologies: :py:class:`.Topology`

            :returns: list --  List with initial structures
        """
        newInitialStructures = []
        newStructure = []
        if self.parameters.equilibrationLength is None:
            self.parameters.equilibrationLength = self.calculateEquilibrationLength()
        trajName = "".join(self.parameters.trajectoryName.split("_%d"))
        equilibrationPeleDict = {"PELE_STEPS": self.parameters.equilibrationLength, "SEED": self.parameters.seed}
        peleControlFileDict, templateNames = utilities.getPELEControlFileDict(self.parameters.templetizedControlFile)
        peleControlFileDict = self.getEquilibrationControlFile(peleControlFileDict)
        similarityColumn = self.getMetricColumns(peleControlFileDict)

        for i, structure in enumerate(initialStructures):
            equilibrationOutput = os.path.join(outputPath, "equilibration_%d" % (i+1))
            equilibrationControlFile = outputPathConstants.tmpControlFilenameEqulibration % (i+1)
            utilities.makeFolder(equilibrationOutput)
            shutil.copyfile(structure, outputPathConstants.tmpInitialStructuresEquilibrationTemplate % (i+1))
            initialStructureString = self.createMultipleComplexesFilenames(1, outputPathConstants.tmpInitialStructuresEquilibrationTemplate, i+1, equilibration=True)
            equilibrationPeleDict["OUTPUT_PATH"] = equilibrationOutput
            equilibrationPeleDict["COMPLEXES"] = initialStructureString
            equilibrationPeleDict["BOX_CENTER"] = self.selectInitialBoxCenter(structure, resname)
            equilibrationPeleDict["BOX_RADIUS"] = 2
            equilibrationPeleDict["REPORT_NAME"] = reportFilename
            equilibrationPeleDict["TRAJECTORY_NAME"] = trajName
            for name in ["BOX_CENTER", "BOX_RADIUS"]:
                # If the template PELE control file is not templetized with the
                # box information, include it manually
                if name not in templateNames:
                    templateNames[name] = '"$%s"' % name
            utilities.print_unbuffered("Running equilibration for initial structure number %d" % (i+1))
            peleControlString = json.dumps(peleControlFileDict, indent=4)
            for key, value in templateNames.items():
                # Remove double quote around template keys, so that PELE
                # understands the options
                peleControlString = peleControlString.replace(value, "$%s" % key)

            self.makeWorkingControlFile(equilibrationControlFile, equilibrationPeleDict, peleControlString)
            self.runEquilibrationPELE(equilibrationControlFile)
            # Extract report, trajnames, metrics columns from pele control file
            reportNames = os.path.join(equilibrationOutput, self.parameters.reportName)
            trajNames = os.path.join(equilibrationOutput, self.parameters.trajectoryName)
            if len(initialStructures) == 1 and self.parameters.equilibrationMode == blockNames.SimulationParams.equilibrationLastSnapshot:
                newStructure.extend(self.selectEquilibrationLastSnapshot(self.parameters.processors, trajNames, topology=topologies.topologies[i]))
            elif self.parameters.equilibrationMode == blockNames.SimulationParams.equilibrationSelect:
                newStructure.extend(self.selectEquilibratedStructure(self.parameters.processors, similarityColumn, resname, trajNames, reportNames, topology=topologies.topologies[i]))
            elif self.parameters.equilibrationMode == blockNames.SimulationParams.equilibrationCluster:
                newStructure.extend(self.clusterEquilibrationStructures(resname, trajNames, reportNames, topology=topologies.topologies[i]))

        if len(newStructure) > self.getWorkingProcessors():
            # if for some reason the number of selected structures exceeds
            # the number of available processors, randomly sample the initial
            # structures
            newStructure = np.random.choice(newStructure, self.getWorkingProcessors(), replace=False)
        for j, struct in enumerate(newStructure):
            newStructurePath = os.path.join(equilibrationOutput, 'equilibration_struc_%d_%d.pdb' % (i+1, j+1))
            with open(newStructurePath, "w") as fw:
                fw.write(struct)
            newInitialStructures.append(newStructurePath)
        return newInitialStructures

    def clusterEquilibrationStructures(self, resname, trajWildcard, reportWildcard, topology=None):
        """
            Cluster the equilibration run

            :param resname: Name of the ligand in the pdb
            :type resname: str
            :param trajWildcard: Templetized path to trajectory files"
            :type trajWildcard: str
            :param reportWildcard: Templetized path to report files"
            :type reportWildcard: str
            :param topology: Topology for non-pdb trajectories
            :type topology: list

            :returns: list -- List with the pdb snapshots of the representatives structures
        """
        if not SKLEARN:
            raise utilities.UnsatisfiedDependencyException("No installation of scikit-learn found. Please, install scikit-learn or select a different equilibrationMode.")
        energyColumn = 3
        # detect number of trajectories available
        nTrajs = len(glob.glob(trajWildcard.rsplit("_", 1)[0]+"*"))+1
        data = []
        for i in range(1, nTrajs):
            report = np.loadtxt(reportWildcard % i)
            if len(report.shape) < 2:
                report = report[np.newaxis, :]
            snapshots = utilities.getSnapshots(trajWildcard % i)
            for nSnap, (line, snapshot) in enumerate(zip(report, snapshots)):
                conformation = atomset.PDB()
                conformation.initialise(snapshot, resname=resname, topology=topology)
                com = conformation.getCOM()
                data.append([line[energyColumn], i, nSnap]+com)
        data = np.array(data)
        data = data[data[:, 0].argsort()]
        nPoints = max(self.parameters.numberEquilibrationStructures, data.shape[0]//4)
        data = data[:nPoints]
        n_clusters = min(self.parameters.numberEquilibrationStructures, data.shape[0])
        kmeans = KMeans(n_clusters=n_clusters).fit(data[:, 3:])
        utilities.print_unbuffered("Clustered equilibration output into %d clusters!" % n_clusters)
        clustersInfo = {x: {"structure": None, "minDist": 1e6} for x in range(self.parameters.numberEquilibrationStructures)}
        for conf, cluster in zip(data, kmeans.labels_):
            dist = np.linalg.norm(kmeans.cluster_centers_[cluster]-conf[3:])
            if dist < clustersInfo[cluster]["minDist"]:
                clustersInfo[cluster]["minDist"] = dist
                clustersInfo[cluster]["structure"] = tuple(conf[1:3].astype(int))
        initialStructures = []
        for cl in range(self.parameters.numberEquilibrationStructures):
            if clustersInfo[cl]["structure"] is None:
                # If a cluster has no structure assigned, skip it
                continue
            traj, snap = clustersInfo[cl]["structure"]
            conf = utilities.getSnapshots(trajWildcard % traj)[snap]
            if not isinstance(conf, basestring):
                conf = utilities.get_mdtraj_object_PDBstring(conf, topology)
            initialStructures.append(conf)
        return initialStructures

    def selectEquilibrationLastSnapshot(self, nTrajs, trajWildcard, topology=None):
        """
            Select the last snapshot of each trajectory as a  representative
            initial structure from the equilibration run

            :param nTrajs: Number of trajectories
            :type nTrajs: int
            :param trajWildcard: Templetized path to trajectory files"
            :type trajWildcard: str
            :param topology: Topology for non-pdb trajectories
            :type topology: list

            :returns: list -- List with the pdb snapshots of the representatives structures
        """
        initialStructures = []
        for ij in range(1, nTrajs):
            conf = utilities.getSnapshots(trajWildcard % ij)[-1]
            if not isinstance(conf, basestring):
                conf = utilities.get_mdtraj_object_PDBstring(conf, topology)
            initialStructures.append(conf)

        return initialStructures

    def selectEquilibratedStructure(self, nTrajs, similarityColumn, resname, trajWildcard, reportWildcard, topology=None):
        """
            Select a representative initial structure from the equilibration
            run

            :param nTrajs: Number of trajectories
            :type nTrajs: int
            :param similarityColumn: Column number of the similarity metric
                (RMSD or distance)
            :type similarityColumn: int
            :param resname: Name of the ligand in the pdb
            :type resname: str
            :param trajWildcard: Templetized path to trajectory files"
            :type trajWildcard: str
            :param reportWildcard: Templetized path to report files"
            :type reportWildcard: str
            :param topology: Topology for non-pdb trajectories
            :type topology: list

            :returns: list -- List with the pdb snapshots of the representatives structures
        """
        energyColumn = 3
        values = []
        indices = []
        rowIndex = 0
        if similarityColumn is None:
            RMSDCalc = RMSDCalculator.RMSDCalculator()
            initial = atomset.PDB()
        else:
            cols = sorted([energyColumn, similarityColumn])

        for i in range(1, nTrajs):
            indices.append(rowIndex)
            report = np.loadtxt(reportWildcard % i)
            if len(report.shape) < 2:
                report = report[np.newaxis, :]
            if similarityColumn is None:
                snapshots = utilities.getSnapshots(trajWildcard % i)
                report_values = []
                if i == 1:
                    initial.initialise(snapshots.pop(0), resname=resname, topology=topology)
                    report_values.append([0, report[0, energyColumn]])
                    report = report[1:, :]
                for j, snap in enumerate(snapshots):
                    pdbConformation = atomset.PDB()
                    pdbConformation.initialise(snap, resname=resname, topology=topology)
                    report_values.append([RMSDCalc.computeRMSD(initial, pdbConformation), report[j, energyColumn]])
            else:
                report_values = report[:, cols]
            values.extend(report_values)
            rowIndex += len(report_values)

        values = np.array(values)
        if energyColumn > similarityColumn or similarityColumn is None:
            similarityColumn, energyColumn = list(range(2))
        else:
            energyColumn, similarityColumn = list(range(2))
        maxEnergy = values.max(axis=0)[energyColumn]
        # Substract the max value so all values will be negative (avoid sign problems)
        values[:, energyColumn] -= maxEnergy
        minEnergy = values.min(axis=0)[energyColumn]
        # Normalize to the minimum value
        values[:, energyColumn] /= minEnergy
        freq, bins = np.histogram(values[:, similarityColumn])
        freq = np.divide(freq, np.float(np.sum(freq)))
        # Get center of the bins
        centers = (bins[:-1]+bins[1:])/2.0
        for row in values:
            row[similarityColumn] = freq[np.argmin(np.abs(row[similarityColumn] - centers))]
        distance = values.sum(axis=1)
        indexSelected = np.argmax(distance)
        # Get trajectory and snapshot number from the index selected
        trajNum = len(indices)-1
        for i, index in enumerate(indices):
            if index == indexSelected:
                trajNum = i
                break
            elif indexSelected < index:
                trajNum = i-1
                break
        snapshotNum = indexSelected-indices[trajNum]
        # trajectories are 1-indexed
        trajNum += 1
        # return as list for compatibility with selectEquilibrationLastSnapshot
        conf = utilities.getSnapshots(trajWildcard % trajNum)[snapshotNum]
        if not isinstance(conf, basestring):
            conf = utilities.get_mdtraj_object_PDBstring(conf, topology)
        return [conf]

    def createMultipleComplexesFilenames(self, numberOfSnapshots, tmpInitialStructuresTemplate, iteration, equilibration=False):
        """
            Creates the string to substitute the complexes in the PELE control file

            :param numberOfSnapshots: Number of complexes to write
            :type numberOfSnapshots: int
            :param tmpInitialStructuresTemplate: Template with the name of the initial strutctures
            :type tmpInitialStructuresTemplate: str
            :param iteration: Epoch number
            :type iteration: int
            :param equilibration: Flag to mark whether the complexes are part of an
                equilibration run
            :type equilibration: bool

            :returns: str -- jsonString to be substituted in PELE control file
        """
        jsonString = ["\n"]
        for i in range(numberOfSnapshots-1):
            if equilibration:
                jsonString.append(constants.inputFileTemplate % (tmpInitialStructuresTemplate % (iteration)) + ",\n")
            else:
                jsonString.append(constants.inputFileTemplate % (tmpInitialStructuresTemplate % (iteration, i)) + ",\n")
        if equilibration:
            jsonString.append(constants.inputFileTemplate % (tmpInitialStructuresTemplate % (iteration)))
        else:
            jsonString.append(constants.inputFileTemplate % (tmpInitialStructuresTemplate % (iteration, numberOfSnapshots-1)))
        return "".join(jsonString)


class MDSimulation(SimulationRunner):
    def __init__(self, parameters):
        SimulationRunner.__init__(self, parameters)
        self.type = simulationTypes.SIMULATION_TYPE.MD
        self.antechamberTemplate = constants.AmberTemplates.antechamberTemplate
        self.parmchkTemplate = constants.AmberTemplates.parmchk2Template
        self.tleapTemplate = constants.AmberTemplates.tleapTemplate
        self.prmtopFiles = []
        self.ligandName = ""
        self.restart = False

        if not OPENMM:
            raise utilities.UnsatisfiedDependencyException("No installation of OpenMM found. Please, install OpenMM to run MD simulations.")
        if not self.checkAmbertools():
            raise utilities.UnsatisfiedDependencyException("No installation of AmberTools found. Please, install AmberTools to run MD simulations.")

    def checkAmbertools(self):
        try:
            subprocess.Popen(['antechamber'], stdout=subprocess.PIPE, stderr=subprocess.PIPE, universal_newlines=True)
            return True
        except OSError:
            # If antechamber is not defined (i.e. ambertools not available)
            # popen raises an OSError
            return False

    def getWorkingProcessors(self):
        """
            Return the number of working processors, i.e. number of trajectories
        """
        return self.parameters.processors

    def equilibrate(self, initialStructures, outputPathConstants, reportFilename, outputPath, resname, processManager, topologies=None):
        """
            Run short simulation to equilibrate the system. It will run one
            such simulation for every initial structure
            (some of the arguments are not needed, such as (reportFilename, outputPath and topology) but they are kept
            to follow the same structure has the Super class definition)

            :param initialStructures: Name of the initial structures to copy
            :type initialStructures: list of str
            :param outputPathConstants: Contains outputPath-related constants
            :type outputPathConstants: :py:class:`.OutputPathConstants`
            :param reportBaseFilename: Name of the file that contains the metrics of the snapshots to cluster
            :type reportBaseFilename: str
            :param outputPath: Path where trajectories are found
            :type outputPath: str
            :param resname: Residue name of the ligand in the system pdb
            :type resname: str
            :param processManager: Object to synchronize the possibly multiple processes
            :type processManager: :py:class:`.ProcessesManager`
            :param topology: Topology object
            :type topology: :py:class:

            :returns: list -- List with initial structures
        """
        if self.parameters.trajsPerReplica*processManager.id >= len(initialStructures):
            # Only need to launch as many simulations as initial structures
            # synchronize the replicas that will not run equilibration with the
            # replicas that will do, i.e with the synchronize in the middle of
            # this method
            processManager.barrier()
            return []
        initialStructures = processManager.getStructureListPerReplica(initialStructures, self.parameters.trajsPerReplica)
        # the new initialStructures list contains tuples in the form (i,
        # structure) where i is the index of structure in the original list
        self.parameters.ligandName = resname
        newInitialStructures = []
        solvatedStrcutures = []
        equilibrationFiles = []
        equilibrationOutput = outputPathConstants.equilibrationDir
        utilities.makeFolder(equilibrationOutput)
        # AmberTools generates intermediate files in the current directory, change to the tmp folder
        workingdirectory = os.getcwd()
        os.chdir(outputPathConstants.tmpFolder)
        temporalFolder = os.getcwd()
        ligandPDB = self.extractLigand(initialStructures[0][1], resname, "", processManager.id)
        ligandmol2 = "%s.mol2" % resname
        ligandfrcmod = "%s.frcmod" % resname
        Tleapdict = {"RESNAME": resname, "BOXSIZE": self.parameters.waterBoxSize, "MOL2": ligandmol2, "FRCMOD": ligandfrcmod}
        antechamberDict = {"LIGAND": ligandPDB, "OUTPUT": ligandmol2, "CHARGE": self.parameters.ligandCharge}
        parmchkDict = {"MOL2": ligandmol2, "OUTPUT": ligandfrcmod}
        if processManager.isMaster() and not self.parameters.customparamspath:
            self.prepareLigand(antechamberDict, parmchkDict)
        # Change the Mol2 and Frcmod path to the new user defined path
        if self.parameters.customparamspath:
            if not os.path.exists(self.parameters.customparamspath):
                # As the working directory has changed, eval if the given path is a global or relative one.
                self.parameters.customparamspath = os.path.join(workingdirectory, self.parameters.customparamspath)
                if not os.path.exists(self.parameters.customparamspath):
                    raise FileNotFoundError("No custom parameters found in the given path")
            Tleapdict["MOL2"] = os.path.join(self.parameters.customparamspath, Tleapdict["MOL2"])
            Tleapdict["FRCMOD"] = os.path.join(self.parameters.customparamspath, Tleapdict["FRCMOD"])

        processManager.barrier()

        for i, structure in initialStructures:
            TleapControlFile = "tleap_equilibration_%d.in" % i
            pdb = PDBLoader.PDBManager(structure, resname)
            pdb.preparePDBforMD()
            structure = pdb.writeAll(outputpath=temporalFolder, outputname="initial_%d.pdb" % i)
            prmtop = os.path.join(workingdirectory, outputPathConstants.topologies, "system_%d.prmtop" % i)
            inpcrd = os.path.join(workingdirectory, equilibrationOutput, "system_%d.inpcrd" % i)
            finalPDB = os.path.join(workingdirectory, equilibrationOutput, "system_%d.pdb" % i)
            Tleapdict["FORCEFIELD"] = constants.AmberTemplates.forcefields[self.parameters.forcefield]
            Tleapdict["COMPLEX"] = structure
            Tleapdict["PRMTOP"] = prmtop
            Tleapdict["INPCRD"] = inpcrd
            Tleapdict["SOLVATED_PDB"] = finalPDB
            Tleapdict["BONDS"] = pdb.getDisulphideBondsforTleapTemplate()
            Tleapdict["MODIFIED_RES"] = pdb.getModifiedResiduesTleapTemplate()
            self.makeWorkingControlFile(TleapControlFile, Tleapdict, self.tleapTemplate)
            self.runTleap(TleapControlFile)
            shutil.copy("leap.log", os.path.join(workingdirectory, equilibrationOutput, "leap_%d.log" % i))
            solvatedStrcutures.append(finalPDB)
            if not os.path.isfile(inpcrd):
                raise FileNotFoundError("Error While running Tleap, check %s/leap_%d.log for more information." %
                                        (os.path.join(workingdirectory, equilibrationOutput), i))
            self.prmtopFiles.append(prmtop)
            equilibrationFiles.append((prmtop, inpcrd))
        assert len(equilibrationFiles) == len(initialStructures), "Equilibration files and initial structures don't match"
        assert len(equilibrationFiles) <= self.parameters.trajsPerReplica, "Too many equilibration structures per replica"
        os.chdir(workingdirectory)
        pool = mp.Pool(len(equilibrationFiles))
        workers = []
        startTime = time.time()
        utilities.print_unbuffered("Equilibrating System")
        for i, equilibrationFilePair in enumerate(equilibrationFiles):
            reportName = os.path.join(equilibrationOutput, "equilibrated_system_%d.pdb" % (i+processManager.id*self.parameters.trajsPerReplica))
            workers.append(pool.apply_async(sim.runEquilibration, args=(equilibrationFilePair, reportName, self.parameters, i)))

        for worker in workers:
            newInitialStructures.append(worker.get())
        endTime = time.time()
        utilities.print_unbuffered("Equilibration took %.2f sec" % (endTime - startTime))
        return newInitialStructures

    def runTleap(self, TleapControlFile):
        """
        Method that runs the Tleap software form Ambertools

        :param TleapControlFile: Path to the Tleap.in file
        :type TleapControlFile: str

        """
        tleapCommand = "tleap -f %s" % TleapControlFile
        print("System Preparation")
        startTime = time.time()
        proc = subprocess.Popen(tleapCommand, stdout=subprocess.PIPE, stderr=subprocess.PIPE, shell=True, universal_newlines=True)
        (out, err) = proc.communicate()
        print(out)
        if err:
            print("Error Found: %s" % err)
            raise utilities.UnsatisfiedDependencyException("Error Runing Tleap. Please check your installation of Ambertools.")
        endTime = time.time()
        print("System preparation took %.2f sec" % (endTime - startTime))

    def extractLigand(self, PDBtoOpen, resname, outputpath, id_replica):
        """
            Extracts the ligand from a given PDB

            :param PDBtoOpen: string with the pdb to prepare
            :type PDBtoOpen: str
            :param resname: string with the code of the ligand
            :type resname: str
            :param outputPath: Path where the pdb is written
            :type outputPath: str
            :param id_replica: Id of the current replica
            :type id_replica: int

            :returns: str -- string with the ligand pdb
        """
        ligandpdb = os.path.join(outputpath, "raw_ligand.pdb")
        if id_replica:
            return ligandpdb
        with open(ligandpdb, "w") as out:
            with open(PDBtoOpen, "r") as inp:
                for line in inp:
                    if resname in line:
                        out.write(line)
        return ligandpdb

    def prepareLigand(self, antechamberDict, parmchkDict):
        """
        Runs antechamber and parmchk2 to obtain the mol2 and frcmod of the ligand

        :param antechamberDict: Dictonary containing the parameters to substitute in the antechamber command
        :type antechamberDict: dict
        :param parmchkDict: Dictonary containing the parameters to substitute in the parmchk2 command
        :type parmchkDict: dict
        """
        antechamberCommand = string.Template(self.antechamberTemplate)
        antechamberCommand = antechamberCommand.substitute(antechamberDict)
        parmchkCommand = string.Template(self.parmchkTemplate)
        parmchkCommand = parmchkCommand.substitute(parmchkDict)
        print(antechamberCommand)
        startTime = time.time()
        proc = subprocess.Popen(antechamberCommand, stdout=subprocess.PIPE, stderr=subprocess.PIPE, shell=True, universal_newlines=True)
        (out, err) = proc.communicate()
        if out:
            print(out)
        if err:
            print("Error Found: %s" % err)
            raise utilities.UnsatisfiedDependencyException("Error Runing Antechamber. Please check your installation of Ambertools.")
        print(parmchkCommand)
        proc = subprocess.Popen(parmchkCommand, stdout=subprocess.PIPE, stderr=subprocess.PIPE, shell=True, universal_newlines=True)
        (out, err) = proc.communicate()
        if out:
            print(out)
        if err:
            print("Error Found: %s" % err)
            raise utilities.UnsatisfiedDependencyException("Error Runing Parmchk2. Please check your installation of Ambertools.")
        endTime = time.time()
        print("Ligand preparation took %.2f sec" % (endTime - startTime))

    def runSimulation(self, epoch, outputPathConstants, initialStructuresAsString, topologies, reportFileName, processManager):
        """
            Run a MD simulation using OpenMM

            :param epoch: number of the epoch
            :type epoch: int
            :param outputPathConstants: Contains outputPath-related constants
            :type outputPathConstants: :py:class:`.OutputPathConstants`
            :param initialStructures: Name of the initial structures to copy
            :type initialStructures: str
            :param topologies: Topology object containing the set of topologies needed for the simulation
            :type topologies: :py:class:`.Topology`
            :param reportFileName: Name of the report file
            :type reportFileName: str
            :param processManager: Object to synchronize the possibly multiple processes
            :type processManager: :py:class:`.ProcessesManager`
        """
        outputDir = outputPathConstants.epochOutputPathTempletized % epoch
        structures_to_run = initialStructuresAsString.split(":")
        if self.restart:
            if epoch == 0:
                # if the epoch is 0 the original equilibrated pdb files are taken as intial structures
                equilibrated_structures = glob.glob(os.path.join(outputPathConstants.topologies, "top*pdb"))
                structures_to_run = sorted(equilibrated_structures, key=utilities.getTrajNum)
            checkpoints = glob.glob(os.path.join(outputDir, "checkpoint*.chk"))
            checkpoints = sorted(checkpoints, key=utilities.getTrajNum)
        # always read the prmtop files from disk to serve as communication
        # between diffrent processses
        prmtops = glob.glob(os.path.join(outputPathConstants.topologies, "*prmtop"))
        # sort the prmtops according to the original topology order
        self.prmtopFiles = sorted(prmtops, key=utilities.getPrmtopNum)
        # To follow the same order as PELE (important for processor mapping)
        structures_to_run = structures_to_run[1:]+[structures_to_run[0]]
        structures_to_run = [structure for i, structure in zip(range(self.parameters.processors), itertools.cycle(structures_to_run))]
        structures_to_run = processManager.getStructureListPerReplica(structures_to_run, self.parameters.trajsPerReplica)
        startingFilesPairs = [(self.prmtopFiles[topologies.getTopologyIndex(epoch, utilities.getTrajNum(structure[1]))], structure[1]) for structure in structures_to_run]
        utilities.print_unbuffered("Starting OpenMM Production Run of %d steps..." % self.parameters.productionLength)
        startTime = time.time()
        pool = mp.Pool(self.parameters.trajsPerReplica)
        workers = []
        seed = self.parameters.seed + epoch * self.parameters.processors
        for i, startingFiles in enumerate(startingFilesPairs):
            checkpoint = None
            if self.restart:
                checkpoint = checkpoints[utilities.getTrajNum(startingFiles[1])]
            workerNumber = i
            workers.append(pool.apply_async(sim.runProductionSimulation, args=(startingFiles, workerNumber, outputDir, seed, self.parameters, reportFileName, checkpoint, self.ligandName, processManager.id, self.parameters.trajsPerReplica, self.restart)))
        for worker in workers:
            worker.get()
        endTime = time.time()
        self.restart = False
        utilities.print_unbuffered("OpenMM took %.2f sec" % (endTime - startTime))

    def unifyReportNames(self, spawningReportName):
        """
            Ensure that the reportName in the simulation parameters is the same
            as the one provided in the spawning parameters

            :param spawningReportName: Name of the report file provided in the spawning parameters
            :type spawningReportName: str
        """
        pass

    def createMultipleComplexesFilenames(self, numberOfSnapshots, tmpInitialStructuresTemplate, iteration, equilibration=False):
        """
            Creates the string to substitute the complexes in the PELE control file

            :param numberOfSnapshots: Number of complexes to write
            :type numberOfSnapshots: int
            :param tmpInitialStructuresTemplate: Template with the name of the initial strutctures
            :type tmpInitialStructuresTemplate: str
            :param iteration: Epoch number
            :type iteration: int
            :param equilibration: Flag to mark wether the complexes are part of an
                equilibration run
            :type equilibration: bool

            :returns: str with the files to be used
        """
        initialStructures = []
        for i in range(numberOfSnapshots-1):
            initialStructures.append(tmpInitialStructuresTemplate % (iteration, i)+":")
        initialStructures.append((tmpInitialStructuresTemplate % (iteration, numberOfSnapshots-1)))
        return "".join(initialStructures)

    def checkSimulationInterrupted(self, epoch, outputpath):
        """
            Check wether the simulation was interrupted before finishing

            :param epoch: Epoch number
            :type epoch: int

            :returns: bool -- True if the simulations where interrupted
        """
        # to be implemented depending on implementation details
        simulationpath = os.path.join(outputpath, str(epoch), "checkpoint*")
        if glob.glob(simulationpath):
            self.restart = True
            return True
        else:
            return False

    def cleanCheckpointFiles(self, checkpointDir):
        """
            Clean the restart files generated if the simulation was interrupted
            before finishing

            :param checkpointDir: Directory with the checkpoints
            :type checkpointDir: str
        """
        # to be implemented depending on implementation details
        checkpointsToRemove = glob.glob(os.path.join(checkpointDir, "checkpoint*.chk"))
        for files in checkpointsToRemove:
            os.remove(files)


class TestSimulation(SimulationRunner):
    """
        Class used for testing
    """
    def __init__(self, parameters):
        SimulationRunner.__init__(self, parameters)
        self.type = simulationTypes.SIMULATION_TYPE.TEST
        self.copied = False
        self.parameters = parameters

    def getWorkingProcessors(self):
        """
            Return the number of working processors, i.e. number of trajectories
        """
        return self.parameters.processors-1

    def runSimulation(self, epoch, outputPathConstants, initialStructuresAsString, topologies, reportFileName, processManager):
        """
            Copy file to test the rest of the AdaptivePELE procedure

            :param epoch: number of the epoch
            :type epoch: int
            :param outputPathConstants: Contains outputPath-related constants
            :type outputPathConstants: :py:class:`.OutputPathConstants`
            :param initialStructures: Name of the initial structures to copy
            :type initialStructures: str
            :param topologies: Topology object containing the set of topologies needed for the simulation
            :type topologies: :py:class:`.Topology`
            :param reportFileName: Name of the report file
            :type reportFileName: str
            :param processManager: Object to synchronize the possibly multiple processes
            :type processManager: :py:class:`.ProcessesManager`
        """
        ControlFileDictionary = {"COMPLEXES": initialStructuresAsString,
                                 "PELE_STEPS": self.parameters.peleSteps,
                                 "BOX_RADIUS": self.parameters.boxRadius}
        self.prepareControlFile(epoch, outputPathConstants, ControlFileDictionary)
        if not self.copied:
            tmp_sync = os.path.join(outputPathConstants.tmpFolder, os.path.split(processManager.syncFolder)[1])
            shutil.copytree(processManager.syncFolder, tmp_sync)
            if os.path.exists(self.parameters.destination):
                shutil.rmtree(self.parameters.destination)
            shutil.copytree(self.parameters.origin, self.parameters.destination)
            shutil.copytree(tmp_sync, processManager.syncFolder)
            self.copied = True

    def makeWorkingControlFile(self, workingControlFilename, dictionary, inputTemplate=None):
        pass


class ClusteringExitCondition:
    def __init__(self, ntrajs):
        self.clusterNum = 0
        self.ntrajs = ntrajs
        self.type = simulationTypes.EXITCONDITION_TYPE.CLUSTERING

    def checkExitCondition(self, clustering):
        """
            Iterate over all unchecked cluster and check if the exit condtion
            is met

            :param clustering: Clustering object
            :type clustering: :py:class:`.Clustering`

            :returns: bool -- Returns True if the exit condition has been met
        """
        newClusterNum = clustering.getNumberClusters()
        clusterDiff = newClusterNum - self.clusterNum
        self.clusterNum = newClusterNum
        return clusterDiff < 0.1*self.ntrajs


class MetricExitCondition:
    def __init__(self, metricCol, metricValue, condition):
        self.metricCol = metricCol
        self.metricValue = metricValue
        self.type = simulationTypes.EXITCONDITION_TYPE.METRIC
        if condition == ">":
            self.condition = lambda x, y: x > y
        else:
            self.condition = lambda x, y: x < y

    def checkExitCondition(self, clustering):
        """
            Iterate over all clusters and check if the exit condtion
            is met

            :param clustering: Clustering object
            :type clustering: :py:class:`.Clustering`

            :returns: bool -- Returns True if the exit condition has been met
        """
        for cluster in clustering.clusters.clusters:
            metric = cluster.getMetricFromColumn(self.metricCol)

            if metric is not None and self.condition(metric, self.metricValue):
                return True
        return False


class MetricMultipleTrajsExitCondition:
    def __init__(self, metricCol, metricValue, condition, reportWildCard, numTrajs, nProcessors):
        self.metricCol = metricCol
        self.metricValue = metricValue
        self.type = simulationTypes.EXITCONDITION_TYPE.METRICMULTIPLETRAJS
        self.numTrajs = numTrajs
        self.nProcessors = nProcessors
        self.trajsFound = 0
        if condition == ">":
            self.condition = lambda x, y: x.max() > y
        else:
            self.condition = lambda x, y: x.min() < y
        self.report = reportWildCard

    def checkExitCondition(self, outputFolder):
        """
            Iterate over all reports and check if the exit condtion
            is met

            :param clustering: Clustering object
            :type clustering: :py:class:`.Clustering`

            :returns: bool -- Returns True if the exit condition has been met
        """
        for j in range(1, self.nProcessors):
            report = np.loadtxt(os.path.join(outputFolder, self.report % j))
            if len(report.shape) < 2:
                # If a report has only one line, add another axis
                report = report[None]
            if self.condition(report[:, self.metricCol], self.metricValue):
                self.trajsFound += 1
        return self.trajsFound >= self.numTrajs


class RunnerBuilder:
    def build(self, simulationRunnerBlock):
        """
            Build the selected  SimulationRunner object

            :param simulationRunnerBlock: Block of the control file
                corresponding to the simulation step
            :type simulationRunnerBlock: dict

            :returns: :py:class:`.SimulationRunner` -- SimulationRunner object
                selected
        """
        simulationType = simulationRunnerBlock[blockNames.SimulationType.type]
        paramsBlock = simulationRunnerBlock[blockNames.SimulationParams.params]
        params = SimulationParameters()
        if simulationType == blockNames.SimulationType.pele:
            params.processors = paramsBlock[blockNames.SimulationParams.processors]
            params.dataFolder = paramsBlock.get(blockNames.SimulationParams.dataFolder, constants.DATA_FOLDER)
            params.documentsFolder = paramsBlock.get(blockNames.SimulationParams.documentsFolder, constants.DOCUMENTS_FOLDER)
            params.executable = paramsBlock.get(blockNames.SimulationParams.executable, constants.PELE_EXECUTABLE)
            if params.dataFolder is None or params.documentsFolder is None or params.executable is None:
                raise utilities.ImproperParameterValueException("PELE parameters not defined! Please ensure that you have defined the path to the PELE executable, the Data and Documents paths")
            params.templetizedControlFile = paramsBlock[blockNames.SimulationParams.templetizedControlFile]
            params.iterations = paramsBlock[blockNames.SimulationParams.iterations]
            params.peleSteps = paramsBlock[blockNames.SimulationParams.peleSteps]
            params.seed = paramsBlock[blockNames.SimulationParams.seed]
            params.trajectoryName = paramsBlock.get(blockNames.SimulationParams.trajectoryName)
            peleDict, _ = utilities.getPELEControlFileDict(params.templetizedControlFile)
            params.reportName, trajectoryName = utilities.getReportAndTrajectoryWildcard(peleDict)
            if params.trajectoryName is None:
                params.trajectoryName = trajectoryName
            else:
                params.trajectoryName = "_%d".join(os.path.splitext(params.trajectoryName))
            params.modeMovingBox = paramsBlock.get(blockNames.SimulationParams.modeMovingBox)
            if params.modeMovingBox is not None:
                if params.modeMovingBox.lower() == blockNames.SimulationParams.modeMovingBoxBinding:
                    params.SASAforBox = 1.0
                elif params.modeMovingBox.lower() == blockNames.SimulationParams.modeMovingBoxUnBinding:
                    params.SASAforBox = 0.0
                params.columnSASA = utilities.getSASAcolumnFromControlFile(peleDict)
            params.boxCenter = paramsBlock.get(blockNames.SimulationParams.boxCenter)
            params.boxRadius = paramsBlock.get(blockNames.SimulationParams.boxRadius, 20)
            params.runEquilibration = paramsBlock.get(blockNames.SimulationParams.runEquilibration, False)
            params.equilibrationMode = paramsBlock.get(blockNames.SimulationParams.equilibrationMode, blockNames.SimulationParams.equilibrationSelect)
            params.equilibrationLength = paramsBlock.get(blockNames.SimulationParams.equilibrationLength)
            params.numberEquilibrationStructures = paramsBlock.get(blockNames.SimulationParams.numberEquilibrationStructures, 10)
            params.srun = paramsBlock.get(blockNames.SimulationParams.srun, False)
            params.trajsPerReplica = params.processors
            params.numReplicas = 1
            params.srunParameters = paramsBlock.get(blockNames.SimulationParams.srunParameters, None)
            if params.srunParameters is not None:
                params.srunParameters = params.srunParameters.strip().split()
            else:
                params.srunParameters = []
            params.mpiParameters = paramsBlock.get(blockNames.SimulationParams.mpiParameters, None)
            if params.mpiParameters is not None:
                params.mpiParameters = params.mpiParameters.strip().split()
            else:
                params.mpiParameters = []
            exitConditionBlock = paramsBlock.get(blockNames.SimulationParams.exitCondition, None)
            if exitConditionBlock:
                exitConditionBuilder = ExitConditionBuilder()
                params.exitCondition = exitConditionBuilder.build(exitConditionBlock, params.templetizedControlFile, params.processors)

            return PeleSimulation(params)
        elif simulationType == blockNames.SimulationType.md:
            params.iterations = paramsBlock[blockNames.SimulationParams.iterations]
            params.processors = paramsBlock[blockNames.SimulationParams.processors]
            params.productionLength = paramsBlock[blockNames.SimulationParams.productionLength]
            params.seed = paramsBlock[blockNames.SimulationParams.seed]
            params.reporterFreq = paramsBlock[blockNames.SimulationParams.repoterfreq]
            params.numReplicas = paramsBlock[blockNames.SimulationParams.numReplicas]
            params.devicesPerTrajectory = paramsBlock.get(blockNames.SimulationParams.devicesPerTrajectory, 1)
            params.trajsPerReplica = int(params.processors/params.numReplicas)
            assert params.trajsPerReplica*params.numReplicas == params.processors, "Number of trajectories requested does not match the number of replicas"
            params.maxDevicesPerReplica = paramsBlock.get(blockNames.SimulationParams.maxDevicesPerReplica)
            params.runEquilibration = True
            params.equilibrationLengthNVT = paramsBlock.get(blockNames.SimulationParams.equilibrationLengthNVT, 200000)
            params.equilibrationLengthNPT = paramsBlock.get(blockNames.SimulationParams.equilibrationLengthNPT, 500000)
            params.timeStep = paramsBlock.get(blockNames.SimulationParams.timeStep, 2)
            params.boxRadius = paramsBlock.get(blockNames.SimulationParams.boxRadius, 20)
            params.boxCenter = paramsBlock.get(blockNames.SimulationParams.boxCenter)
            params.ligandCharge = paramsBlock.get(blockNames.SimulationParams.ligandCharge, 1)
            params.waterBoxSize = paramsBlock.get(blockNames.SimulationParams.waterBoxSize, 8)
            params.forcefield = paramsBlock.get(blockNames.SimulationParams.forcefield, "ff99SB")
            params.nonBondedCutoff = paramsBlock.get(blockNames.SimulationParams.nonBondedCutoff, 8)
            params.Temperature = paramsBlock.get(blockNames.SimulationParams.Temperature, 300)
            params.runningPlatform = paramsBlock.get(blockNames.SimulationParams.runningPlatform, "CPU")
            params.minimizationIterations = paramsBlock.get(blockNames.SimulationParams.minimizationIterations, 2000)
            params.constraintsMin = paramsBlock.get(blockNames.SimulationParams.constraintsMin, 5)
            params.constraintsNVT = paramsBlock.get(blockNames.SimulationParams.constraintsNVT, 5)
            params.constraintsNPT = paramsBlock.get(blockNames.SimulationParams.constraintsNPT, 0.5)
            params.customparamspath = paramsBlock.get(blockNames.SimulationParams.customparamspath)
            return MDSimulation(params)
        elif simulationType == blockNames.SimulationType.test:
            params.processors = paramsBlock[blockNames.SimulationParams.processors]
            params.destination = paramsBlock[blockNames.SimulationParams.destination]
            params.origin = paramsBlock[blockNames.SimulationParams.origin]
            params.iterations = paramsBlock[blockNames.SimulationParams.iterations]
            params.peleSteps = paramsBlock[blockNames.SimulationParams.peleSteps]
            params.seed = paramsBlock[blockNames.SimulationParams.seed]
            params.trajsPerReplica = params.processors
            params.numReplicas = 1
            return TestSimulation(params)
        else:
            sys.exit("Unknown simulation type! Choices are: " + str(simulationTypes.SIMULATION_TYPE_TO_STRING_DICTIONARY.values()))


class ExitConditionBuilder:
    def build(self, exitConditionBlock, templetizedControlFile, nProcessors):
        """
            Build the selected exit condition object

            :param exitConditionBlock: Block of the control file
                corresponding to the exit condition
            :type exitConditionBlock: dict

            :returns: :py:class:`.MetricExitCondition` -- MetricExitCondition object
                selected
        """
        exitConditionType = exitConditionBlock[blockNames.ExitConditionType.type]
        exitConditionParams = exitConditionBlock[blockNames.SimulationParams.params]
        if exitConditionType == blockNames.ExitConditionType.metric:
            # Start counting the columns by 1
            metricCol = exitConditionParams[blockNames.SimulationParams.metricCol]-1
            metricValue = exitConditionParams[blockNames.SimulationParams.exitValue]
            condition = exitConditionParams.get(blockNames.SimulationParams.condition, "<")
            if condition not in [">", "<"]:
                raise ValueError("In MetricExitCondition the parameter condition only accepts > or <, but %s was passed" % condition)
            return MetricExitCondition(metricCol, metricValue, condition)
        elif exitConditionType == blockNames.ExitConditionType.metricMultipleTrajs:
            # Start counting the columns by 1
            metricCol = exitConditionParams[blockNames.SimulationParams.metricCol]-1
            metricValue = exitConditionParams[blockNames.SimulationParams.exitValue]
            numTrajs = exitConditionParams[blockNames.SimulationParams.numTrajs]
            condition = exitConditionParams.get(blockNames.SimulationParams.condition, "<")
            if condition not in [">", "<"]:
                raise ValueError("In MetricMultipleTrajsExitCondition the parameter condition only accepts > or <, but %s was passed" % condition)
            peleControlFileDict, _ = utilities.getPELEControlFileDict(templetizedControlFile)
            reportWildCard, _ = utilities.getReportAndTrajectoryWildcard(peleControlFileDict)
            return MetricMultipleTrajsExitCondition(metricCol, metricValue, condition, reportWildCard, numTrajs, nProcessors)
        elif exitConditionType == blockNames.ExitConditionType.clustering:
            ntrajs = exitConditionParams[blockNames.SimulationParams.trajectories]
            return ClusteringExitCondition(ntrajs)
        else:
            sys.exit("Unknown exit condition type! Choices are: " + str(simulationTypes.EXITCONDITION_TYPE_TO_STRING_DICTIONARY.values()))<|MERGE_RESOLUTION|>--- conflicted
+++ resolved
@@ -83,12 +83,8 @@
         self.constraintsMin = 5
         self.constraintsNVT = 5
         self.constraintsNPT = 0.5
-<<<<<<< HEAD
-        self.forcefields = "ff99SB"
         self.maxDevicesPerReplica = None
-=======
         self.forcefield = "ff99SB"
->>>>>>> 8c950d5d
         self.customparamspath = None
 
 
