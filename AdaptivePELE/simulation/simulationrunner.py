--- conflicted
+++ resolved
@@ -898,134 +898,24 @@
         endTime = time.time()
         print("Ligand preparation took %.2f sec" % (endTime - startTime))
 
-<<<<<<< HEAD
-    def runSimulation(self, epoch, outputPathConstants, initialStructuresAsString, topologies):
-        # change signature
-=======
-    def runEquilibration(self, equilibrationFiles, outputPDB):
-        """
-            Function that runs the whole equilibration process and returns the final pdb
-
-            :param equilibrationFiles: tuple with the topology (prmtop) in the first position and the coordinates
-            in the second (inpcrd)
-            :param outputPDB: string with the pdb to save
-
-            :returns: str -- a string with the outputPDB
-        """
-        prmtop, inpcrd = equilibrationFiles
-        prmtop = app.AmberPrmtopFile(prmtop)
-        inpcrd = app.AmberInpcrdFile(inpcrd)
-        PLATFORM = mm.Platform_getPlatformByName(self.parameters.runningPlatform)
-        simulation = self.minimization(prmtop, inpcrd, PLATFORM, constraints=5)
-        positions = simulation.context.getState(getPositions=True).getPositions()
-        velocities = simulation.context.getState(getVelocities=True).getVelocities()
-        simulation = self.NVTequilibration(prmtop, positions, PLATFORM, simulation_steps=self.parameters.equilibrationLength, constraints=5, velocities=velocities)
-        positions = simulation.context.getState(getPositions=True).getPositions()
-        velocities = simulation.context.getState(getVelocities=True).getVelocities()
-        simulation = self.NPTequilibration(prmtop, positions, PLATFORM, simulation_steps=self.parameters.equilibrationLength, constraints=0.5, velocities=velocities)
-        with open(outputPDB, 'w') as fw:
-            app.PDBFile.writeFile(simulation.topology, simulation.context.getState(getPositions=True).getPositions(), fw)
-        return outputPDB
-
-    def minimization(self, prmtop, inpcrd, PLATFORM, constraints):
-        # Thermostat
-        system = prmtop.createSystem(nonbondedMethod=app.PME,
-                                     nonbondedCutoff=self.parameters.nonBondedCutoff * unit.angstroms, constraints=app.HBonds)
-        # system.addForce(mm.AndersenThermostat(self.parameters.Temperature * unit.kelvin, 1 / unit.picosecond))
-        integrator = mm.VerletIntegrator(2 * unit.femtoseconds)
-        if constraints:
-            # Add positional restraints to protein backbone
-            force = mm.CustomExternalForce("k*((x-x0)^2+(y-y0)^2+(z-z0)^2)")
-            force.addGlobalParameter("k", constraints * unit.kilocalories_per_mole / unit.angstroms ** 2)
-            force.addPerParticleParameter("x0")
-            force.addPerParticleParameter("y0")
-            force.addPerParticleParameter("z0")
-            for j, atom in enumerate(prmtop.topology.atoms()):
-                if (atom.name in ('CA', 'C', 'N', 'O') and atom.residue.name != "HOH") or (
-                        atom.residue.name == self.ligandName and atom.element.symbol != "H"):
-                    force.addParticle(j, inpcrd.positions[j].value_in_unit(unit.nanometers))
-            system.addForce(force)
-
-        simulation = app.Simulation(prmtop.topology, system, integrator, PLATFORM)
-        if inpcrd.boxVectors is not None:
-            simulation.context.setPeriodicBoxVectors(*inpcrd.boxVectors)
-        simulation.context.setPositions(inpcrd.positions)
-        simulation.minimizeEnergy(maxIterations=self.parameters.minimizationIterations)
-        return simulation
-
-    def NVTequilibration(self, topology, positions, PLATFORM, simulation_steps, constraints, velocities=None):
-        system = topology.createSystem(nonbondedMethod=app.PME,
-                                       nonbondedCutoff=self.parameters.nonBondedCutoff * unit.angstroms,
-                                       constraints=app.HBonds)
-        system.addForce(mm.AndersenThermostat(self.parameters.Temperature * unit.kelvin, 1 / unit.picosecond))
-        integrator = mm.VerletIntegrator(2 * unit.femtoseconds)
-        if constraints:
-            force = mm.CustomExternalForce("k*((x-x0)^2+(y-y0)^2+(z-z0)^2)")
-            force.addGlobalParameter("k", constraints * unit.kilocalories_per_mole / unit.angstroms ** 2)
-            force.addPerParticleParameter("x0")
-            force.addPerParticleParameter("y0")
-            force.addPerParticleParameter("z0")
-            for j, atom in enumerate(topology.topology.atoms()):
-                if (atom.name in ('CA', 'C', 'N', 'O') and atom.residue.name != "HOH") or (atom.residue.name == self.ligandName and atom.element.symbol != "H"):
-                    force.addParticle(j, positions[j].value_in_unit(unit.nanometers))
-            system.addForce(force)
-        simulation = app.Simulation(topology.topology, system, integrator, PLATFORM)
-        simulation.context.setPositions(positions)
-        if velocities:
-            simulation.context.setVelocities(velocities)
-        else:
-            simulation.context.setVelocitiesToTemperature(self.parameters.Temperature * unit.kelvin, 1)
-        simulation.step(simulation_steps)
-        return simulation
-
-    def NPTequilibration(self, topology, positions, PLATFORM, simulation_steps, constraints, velocities=None):
-        system = topology.createSystem(nonbondedMethod=app.PME,
-                                       nonbondedCutoff=self.parameters.nonBondedCutoff * unit.angstroms,
-                                       constraints=app.HBonds)
-        system.addForce(mm.AndersenThermostat(self.parameters.Temperature * unit.kelvin, 1 / unit.picosecond))
-        integrator = mm.VerletIntegrator(2 * unit.femtoseconds)
-        system.addForce(mm.MonteCarloBarostat(1 * unit.bar, self.parameters.Temperature * unit.kelvin))
-        if constraints:
-            force = mm.CustomExternalForce("k*((x-x0)^2+(y-y0)^2+(z-z0)^2)")
-            force.addGlobalParameter("k", constraints * unit.kilocalories_per_mole / unit.angstroms ** 2)
-            force.addPerParticleParameter("x0")
-            force.addPerParticleParameter("y0")
-            force.addPerParticleParameter("z0")
-            for j, atom in enumerate(topology.topology.atoms()):
-                if atom.name == 'CA' or (atom.residue.name == self.ligandName and atom.element.symbol != "H"):
-                    force.addParticle(j, positions[j].value_in_unit(unit.nanometers))
-            system.addForce(force)
-        simulation = app.Simulation(topology.topology, system, integrator, PLATFORM)
-        simulation.context.setPositions(positions)
-        if velocities:
-            simulation.context.setVelocities(velocities)
-        else:
-            simulation.context.setVelocitiesToTemperature(self.parameters.Temperature * unit.kelvin, 1)
-        simulation.step(simulation_steps)
-        return simulation
-
     def runSimulation(self, epoch, outputPathConstants, initialStructuresAsString, topologies, reportFileName):
->>>>>>> 928dbb5a
         outputDir = outputPathConstants.epochOutputPathTempletized % epoch
         processors = self.getWorkingProcessors()
         structures_to_run = initialStructuresAsString.split(":")
-        #To follow the same order as PELE (important for processor mapping)
+        # To follow the same order as PELE (important for processor mapping)
         structures_to_run = structures_to_run[1:]+[structures_to_run[0]]
         startingFilesPairs = [(self.prmtopFiles[topologies.getTopologyIndex(epoch, i)], structure) for i, structure in enumerate(structures_to_run)]
         print("Starting OpenMM Production Run of %d steps..." % self.parameters.productionLength)
         startTime = time.time()
-<<<<<<< HEAD
         pool = mp.Pool(self.getWorkingProcessors())
         workers = []
         seed = self.parameters.seed + epoch * self.parameters.processors
-        runProductionSimulation(startingFilesPairs[0], 1, outputDir, seed, self.parameters)
-        # for i, startingFiles in zip(range(processors), itertools.cycle(startingFilesPairs)):
-        #     workerNumber = i + 1
-        #     seed = self.parameters.seed + epoch * self.parameters.processors
-        #     workers.append(pool.apply_async(runProductionSimulation, args=(startingFiles, workerNumber, outputDir, seed, self.parameters)))
-        # for worker in workers:
-        #     worker.get()
-=======
+        for i, startingFiles in zip(range(processors), itertools.cycle(startingFilesPairs)):
+            workerNumber = i + 1
+            seed = self.parameters.seed + epoch * self.parameters.processors
+            workers.append(pool.apply_async(runProductionSimulation, args=(startingFiles, workerNumber, outputDir, seed, self.parameters)))
+        for worker in workers:
+            worker.get()
         pool = mp.Pool(processors)
         workers = []
         for i, startingFiles in zip(range(processors), itertools.cycle(startingFilesPairs)):
@@ -1035,40 +925,9 @@
                                                                            seed, reportFileName, self.restart)))
         for worker in workers:
             worker.get()
->>>>>>> 928dbb5a
         endTime = time.time()
         self.restart = False
         print("OpenMM took %.2f sec" % (endTime - startTime))
-
-<<<<<<< HEAD
-=======
-    def MDsimulationRunner(self, equilibrationFiles, workerNumber, outputDir, seed, reportFileName, restart=False):
-        prmtop, pdb = equilibrationFiles
-        prmtop = app.AmberPrmtopFile(prmtop)
-        DCDrepoter = os.path.join(outputDir, constants.AmberTemplates.trajectoryTemplate % workerNumber)
-        stateReporter = os.path.join(outputDir, "%s_%s" % (reportFileName, workerNumber))
-        checkpointReporter = os.path.join(outputDir, constants.AmberTemplates.CheckPointReporterTemplate % workerNumber)
-        pdb = app.PDBFile(pdb)
-        PLATFORM = mm.Platform_getPlatformByName(self.parameters.runningPlatform)
-        system = prmtop.createSystem(nonbondedMethod=app.PME,
-                                     nonbondedCutoff=self.parameters.nonBondedCutoff * unit.angstroms,
-                                     constraints=app.HBonds)
-        system.addForce(mm.AndersenThermostat(self.parameters.Temperature * unit.kelvin, 1 / unit.picosecond))
-        integrator = mm.VerletIntegrator(2 * unit.femtoseconds)
-        simulation = app.Simulation(prmtop.topology, system, integrator, PLATFORM)
-        simulation.context.setPositions(pdb.positions)
-        simulation.context.setVelocitiesToTemperature(self.parameters.Temperature * unit.kelvin, seed)
-        simulation.reporters.append(app.DCDReporter(DCDrepoter, self.parameters.reporterFreq, append=restart, enforcePeriodicBox=True))
-        simulation.reporters.append(app.CheckpointReporter(checkpointReporter, self.parameters.reporterFreq))
-        simulation.reporters.append(app.StateDataReporter(stateReporter, self.parameters.reporterFreq, step=True,
-                                                          potentialEnergy=True, temperature=True, time=True,
-                                                          volume=True, remainingTime=True, speed=True,
-                                                          totalSteps=self.parameters.productionLength, separator="\t"))
-        if workerNumber == 1:
-            frequency = min(10 * self.parameters.reporterFreq, self.parameters.productionLength)
-            simulation.reporters.append(app.StateDataReporter(sys.stdout, frequency, step=True))
-        simulation.step(self.parameters.productionLength)
->>>>>>> 928dbb5a
 
     def createMultipleComplexesFilenames(self, numberOfSnapshots, tmpInitialStructuresTemplate, iteration, equilibration=False):
         """
@@ -1109,7 +968,6 @@
         else:
             return False
 
-
     def cleanCheckpointFiles(self, checkpointDir):
         """
             Clean the restart files generated if the simulation was interrupted
@@ -1120,8 +978,8 @@
         """
         # to be implemented depending on implementation details
         checkpointsToRemove = glob.glob(os.path.join(checkpointDir, "checkpoint*.chk"))
-        for file in checkpointsToRemove:
-            os.remove(file)
+        for files in checkpointsToRemove:
+            os.remove(files)
 
 
 class TestSimulation(SimulationRunner):
@@ -1483,8 +1341,8 @@
     pdb = app.PDBFile(str(pdb))
     PLATFORM = mm.Platform_getPlatformByName(str(parameters.runningPlatform))
     system = prmtop.createSystem(nonbondedMethod=app.PME,
-                                    nonbondedCutoff=parameters.nonBondedCutoff * unit.angstroms,
-                                    constraints=app.HBonds)
+                                 nonbondedCutoff=parameters.nonBondedCutoff * unit.angstroms,
+                                 constraints=app.HBonds)
     system.addForce(mm.AndersenThermostat(parameters.Temperature * unit.kelvin, 1 / unit.picosecond))
     integrator = mm.VerletIntegrator(2 * unit.femtoseconds)
     simulation = app.Simulation(prmtop.topology, system, integrator, PLATFORM)
@@ -1493,8 +1351,8 @@
     simulation.reporters.append(app.PDBReporter(str(PDBrepoter), parameters.reporterFreq, enforcePeriodicBox=True))
     if parameters.energyReport:
         simulation.reporters.append(app.StateDataReporter(str(stateReporter), parameters.reporterFreq, step=True, potentialEnergy=True,
-                                                            temperature=True, time=True, volume=True,
-                                                            remainingTime=True, speed=True, totalSteps=parameters.productionLength, separator="\t"))
+                                                          temperature=True, time=True, volume=True,
+                                                          remainingTime=True, speed=True, totalSteps=parameters.productionLength, separator="\t"))
     if workerNumber == 1:
         frequency = min(10 * parameters.reporterFreq, parameters.productionLength)
         simulation.reporters.append(app.StateDataReporter(sys.stdout, frequency, step=True))
