--- conflicted
+++ resolved
@@ -27,11 +27,7 @@
         self.boxRadius = 20
         self.modeMovingBox = None
         self.runEquilibration = False
-<<<<<<< HEAD
-        self.equilibrationLength = 20
-=======
         self.equilibrationLength = None
->>>>>>> d79987f4
         self.destination = None
         self.origin = None
         self.equilibrationMode = ""
