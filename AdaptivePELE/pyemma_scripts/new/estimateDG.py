import os
import numpy as np
import shutil
import glob
import checkDetailedBalance
import ownBuildMSM
import sys
from AdaptivePELE.simulation import simulationrunner
from AdaptivePELE.pyemma_scripts import computeDeltaG


class Parameters:
    def __init__(self, ntrajs, length, lagtime, nclusters, nruns, useAllTrajInFirstRun, computeDetailedBalance, trajWildcard, folderWithTraj, lagtimes=[], skipFirstSteps=0):
        #If ntrajs/length = None, all trajs/lengths will be used
        self.trajWildcard = trajWildcard
        self.folderWithTraj = folderWithTraj
        self.ntrajs = ntrajs
        self.length = length
        self.lagtime = lagtime
        self.nclusters = nclusters
        self.nruns = nruns
        self.useAllTrajInFirstRun = useAllTrajInFirstRun
        self.computeDetailedBalance = computeDetailedBalance
        self.lagtimes = lagtimes
        self.skipFirstSteps = skipFirstSteps

def _rm(filename):
    try:
        os.remove(filename)
    except OSError:
        pass

def _rmFiles(trajWildcard):
    allfiles = glob.glob(trajWildcard)
    for f in allfiles:
        _rm(f)

def _prepareWorkingControlFile(lagtime, clusters, trajectoryFolder, trajectoryBasename, workingControlFile, lagtimes):
    """
    #Unused alternative #1, need of a templetized control file
    simulationParameters = simulationrunner.SimulationParameters()
    simulationParameters.templetizedControlFile = controlFile
    sr = simulationrunner.SimulationRunner(simulationParameters)

    controlFileDictionary = {"lagtime": lagtime, "clusters": clusters}
    sr.makeWorkingControlFile(workingControlFile, controlFileDictionary)
    """

    workingFolder = os.path.split(trajectoryFolder)[0]
    try:
        string = "{\"trajectoryFolder\":\"%s\", \"trajectoryBasename\":\"%s\", \"numClusters\":%d, \"lagtime\":%d, \"itsOutput\":\"its.png\", \"lagtimes\":%s}"%(workingFolder, trajectoryBasename, clusters, lagtime, lagtimes)
    except:
        string = "{\"trajectoryFolder\":\"%s\", \"trajectoryBasename\":\"%s\", \"numClusters\":%d, \"itsOutput\":\"its.png\", \"lagtimes\":%s}"%(workingFolder, trajectoryBasename, clusters, lagtimes)
    with open(workingControlFile, 'w') as f:
        f.write(string)

def _constructMSM(workingControlFile):
    ownBuildMSM.main(workingControlFile)

def _computeDG(trajWildcard):
    deltaGLine = computeDeltaG.main(trajWildcard)
    return deltaGLine

def _getDstName(bootstrap, i, trajFile):
    # Equiv lambda
    # getDstName = lambda bootstrap, i, trajFile: "traj_.%d.dat"%i if bootstrap else os.path.split(trajFile)[-1]
    if bootstrap:
        return "traj_.%d.dat"%i
    else:
        return os.path.split(trajFile)[-1]

def copyWorkingTrajectories(fileWildcard, length=None, ntrajs=None, bootstrap=True, skipFirstSteps=0):
    """
        Function that copies trajectories that match "fileWildcard" into the current directory.
        It may copy a subset and a part of them (length)

        Warning! If not using bootstrap, it uses all the trajectories

        :param fileWildcard: Wildcard to match original files
        :type fileWildcard: str
        :param length: Trajectory length to consider, if None (default value), the full trajectory will be considered
        :type length: int
        :param ntrajs: Number of trajs to consider. If None (default value), a number equal to the total  will be considered
        :type ntrajs: int
        :param bootstrap: Bootstrap ntrajs from the original (default is True)
        :type bootstrap: bool
        :param skipFirstSteps: Skip first trajectory steps (default value is 0)
        :type skipFirstSteps: int

        :returns: list -- writenFiles, in order to ease a posterior cleanup

    """
    allFiles = glob.glob(fileWildcard)

    if bootstrap is False:
        trajFiles = allFiles
    else:
        if ntrajs is None:
            ntrajs = len(allFiles)
        trajFiles = np.random.choice(allFiles, ntrajs)

    writenFiles = []
    for i,trajFile in enumerate(trajFiles):
        dst = _getDstName(bootstrap, i, trajFile)
        writenFiles.append(dst)
        traj = np.loadtxt(trajFile)
        if length is None:
            length = -2 #so that later eveything is copied
        try:
            trimmedTraj = traj[skipFirstSteps:length+1,:]
            if len(trimmedTraj) > 0:
                np.savetxt(dst, trimmedTraj, fmt="%d\t%.4f\t%.4f\t%.4f")
        except:
            sys.exit("There is a problem with %s"%trajFile)
    return writenFiles

def _cleanupFiles(trajWildcard, cleanupClusterCenters=True):
    _rmFiles("clustering_object.pkl")
    _rmFiles("MSM_object.pkl")
    _rmFiles("discretized/traj_*")
    _rmFiles(trajWildcard)
    if cleanupClusterCenters: 
        _rmFiles("discretized/clusterCenter*")

def _setVariablesForFirstIteration(useAllTrajInFirstRun, i, ntrajs):
    if useAllTrajInFirstRun and i == 0:
        bootstrap = False
        nWorkingTrajs = None # Not necessary, just to make it explicit that all of them are used
    else:
        bootstrap = True
        nWorkingTrajs = ntrajs

    return bootstrap, nWorkingTrajs

def _copyMSMDataFromRun(i):
    try: #it may not exist
        shutil.copyfile("its.png", "its_%d.png"%i)
    except IOError:
        pass
    shutil.copyfile("discretized/clusterCenters.dat", "clusterCenters_%d.dat"%i)
    shutil.copyfile("volumeOfClusters.dat", "volumeOfClusters_%d.dat"%i)
    shutil.copyfile("clusters.pdb", "clusters_%d.pdb" % i)
    shutil.copyfile("pmf_xyzg.dat", "pmf_xyzg_%d.dat" % i)
    shutil.copyfile("MSM_object.pkl", "MSM_object_%d.pkl" % i)
    if i == 0:
        try:
            shutil.copyfile("db_frobenius.eps", "db_frobenius_%d.eps"%i)
            shutil.copyfile("db_abs_diff.eps", "db_abs_diff_%d.eps"%i)
            shutil.copyfile("db_flux.eps", "db_flux_%d.eps"%i)
        except:
            pass

def _printList(l, label):
    print label
    print "====="
    for el in l:
        print el

def _getMeanAndStdFromList(l, accessFunction=lambda x:x):
    values = [float(accessFunction(element)) for element in l]
    return np.mean(values), np.std(values)


def estimateDG(parameters, cleanupClusterCentersAtStart=False):
    """
        Estimates the absolute binding free energy using the parameters in the Parameters object.

        It copies the trajectory files from "folderWithTraj" into the current folder makes a certain number of iterations

        Documentation needs to be expanded, but the code style aims to help readability
    """

    workingControlFile = "control_MSM.conf"
    origFilesWildcard = os.path.join(parameters.folderWithTraj, parameters.trajWildcard)

    _prepareWorkingControlFile(parameters.lagtime, parameters.nclusters, parameters.folderWithTraj, parameters.trajWildcard, workingControlFile, parameters.lagtimes)

    deltaGs = []
    detailedBalance = []
    _cleanupFiles(parameters.trajWildcard, cleanupClusterCentersAtStart)

    for i in range(parameters.nruns):
        bootstrap, nWorkingTrajs = _setVariablesForFirstIteration(parameters.useAllTrajInFirstRun, i, parameters.ntrajs)

        copiedFiles = copyWorkingTrajectories(origFilesWildcard, parameters.length, nWorkingTrajs, bootstrap, parameters.skipFirstSteps)

        _constructMSM(workingControlFile)

        deltaG = _computeDG(parameters.trajWildcard)

        deltaGs.append(deltaG)

        if parameters.computeDetailedBalance:
            avgAsymmetricFlux = checkDetailedBalance.main(folder="discretized", countsThreshold=0, lagtime=parameters.lagtime, printFigs=False)
            detailedBalance.append(avgAsymmetricFlux)

        _copyMSMDataFromRun(i)

        _cleanupFiles(parameters.trajWildcard, True)

    #PLOT RESULTS
    #FIX TO WORK WITH NONES
    #print "clusters: %d, ntrajs: %d, trajLength: %d, lagtime: %d"%(parameters.nclusters, parameters.ntrajs, parameters.length, parameters.lagtime)
    _printList(deltaGs, "dG")
    meanDG, stdDG = _getMeanAndStdFromList(deltaGs, lambda element: element.split()[1])
    print "dG = %f +- %f"%(meanDG, stdDG)
    _printList(detailedBalance, "Asymmetric fluxes (see D.Lecina PhD thesis for more info)")
    meanDB, stdDB = _getMeanAndStdFromList(detailedBalance) #DB from detailed balance
    print "Asymmetric flux = %f +- %f"%(meanDB, stdDB)

    return meanDG, stdDG, meanDB, stdDB

if __name__ == "__main__":
    parameters = Parameters(ntrajs=None,
                            length=None,
<<<<<<< HEAD
                            lagtime=250,
                            nclusters=100,
                            nruns=10,
=======
                            lagtime=25,
                            nclusters=25,
                            nruns=1,
>>>>>>> 9cd6cfb2
                            skipFirstSteps = 0,
                            useAllTrajInFirstRun=True,
                            computeDetailedBalance=True,
                            trajWildcard="traj_*",
                            folderWithTraj="rawData",
                            lagtimes=[1,10,25,50,100,250,500,1000])
    estimateDG(parameters, useExistingClusterCenters=False)<|MERGE_RESOLUTION|>--- conflicted
+++ resolved
@@ -213,19 +213,13 @@
 if __name__ == "__main__":
     parameters = Parameters(ntrajs=None,
                             length=None,
-<<<<<<< HEAD
                             lagtime=250,
                             nclusters=100,
                             nruns=10,
-=======
-                            lagtime=25,
-                            nclusters=25,
-                            nruns=1,
->>>>>>> 9cd6cfb2
                             skipFirstSteps = 0,
                             useAllTrajInFirstRun=True,
                             computeDetailedBalance=True,
                             trajWildcard="traj_*",
                             folderWithTraj="rawData",
                             lagtimes=[1,10,25,50,100,250,500,1000])
-    estimateDG(parameters, useExistingClusterCenters=False)+    estimateDG(parameters, cleanupClusterCentersAtStart=False)