--- conflicted
+++ resolved
@@ -83,8 +83,7 @@
 def main(trajWildcard, reweightingT=1000):
     allClusters = np.loadtxt("discretized/clusterCenters.dat")
 
-<<<<<<< HEAD
-    MSMObject = helper.loadMSM('MSM_object.pkl')
+    MSMObject = loadMSM('MSM_object.pkl')
     if len(allClusters) == MSMObject.stationary_distribution.size:
         pi = MSMObject.stationary_distribution
         r = allClusters[MSMObject.connected_sets[0]]
@@ -98,14 +97,6 @@
         eiv, eic = run.getSortedEigen(trans)
         pi = run.getStationaryDistr(eic[:, 0])
         r = allClusters
-=======
-    MSMObject = loadMSM('MSM_object.pkl')
-    pi = MSMObject.stationary_distribution
-    np.savetxt("stationaryDist_small.dat", pi)
-
-
-    r = allClusters[MSMObject.connected_sets[0]]
->>>>>>> df8d01a9
 
     d = 0.75
 
