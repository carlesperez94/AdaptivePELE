import numpy as np
import helper
import glob
import sys
import argparse
from scipy.ndimage import filters
from pyemma.coordinates.clustering import AssignCenters
import itertools

"""
    Script that computes the absolute binding free energy of an MSM.
    It needs:
        1) Trajectory wildcard in order to compute cluster volume
        2) A discretized/clusterCenters.dat file with the cluster center
        3) A MSM_object.pkl obtained with pyemma in order to obtain the stationary distribution
        4) For the moment, it needs of a reweightingT, in order to do a histogram reweighting, but does not seem to work that well
"""

def assignNewTrajecories(trajs, clusterCenters):
    assign = AssignCenters(clusterCenters)
    dTrajs = assign.assign(trajs)
    return dTrajs

def expandTrajs(trajList):
    d = 0.5
    combinations = np.array([[0,1,0], [1,0,0], [0,0,1], [0,-1,0], [-1,0,0], [0,0,-1]])
    return list(trajList+combinations*d)

def parseArgs():
    parser = argparse.ArgumentParser(description="Script that computes delta G")
    parser.add_argument('trajectory', type=str)
    parser.add_argument('-r', '--reweight', type=float, default=1000)
    args = parser.parse_args()
    return args.trajectory, args.reweight

def writePDB(pmf_xyzg, title="clusters.pdb"):
    templateLine = "HETATM%s  H1  CLT L 502    %s%s%s  0.75%s           H\n"

    content = ""
    for i, line in enumerate(pmf_xyzg):
        number = str(i).rjust(5)
        x = ("%.3f"%line[0]).rjust(8)
        y = ("%.3f"%line[1]).rjust(8)
        z = ("%.3f"%line[2]).rjust(8)
        g = ("%.3f"%line[3]).rjust(8)

        content += templateLine%(number, x, y, z, g)
    f = open(title, 'w')
    f.write(content)
    f.close()

def calcQ(T, gpmf):
    Q = np.sum(np.exp(-gpmf/(kb*T)))
    return Q

def reweightProbabilities(T, Torig, origProb):
    """
        Torig: temperature at which simulations were run
    """
    kb = 0.0019872041
    gpmf = -kb*Torig*np.log(origProb)
    gpmf[gpmf == -np.inf] = np.inf
    gpmf -= gpmf.min() #It does not make any difference here

    print gpmf[gpmf == np.inf]
    print gpmf[gpmf == -np.inf]
    a = (T-Torig) / (kb * T * Torig)
    correction1 = np.exp(a * gpmf)
    beta = 1/kb/T
    betaOrig = 1/kb/Torig
    Qorig = np.sum(np.exp(-betaOrig*gpmf))
    Qnew = np.sum(np.exp(-beta*gpmf))
    correction2 = Qorig / Qnew

    return correction1 * correction2 * origProb


def main(trajWildcard, reweightingT=1000):
    #clusteringObject = helper.loadMSM('clustering_object.pkl')
    #allClusters = clusteringObject.clustercenters
    allClusters = np.loadtxt("discretized/clusterCenters.dat")

    MSMObject = helper.loadMSM('MSM_object.pkl')
    pi = MSMObject.stationary_distribution
    np.savetxt("stationaryDist_small.dat", pi)


    r = allClusters[MSMObject.connected_sets[0]]


    #filename = "output.txt"
    #data = np.loadtxt(filename)

    #r = data[:,0:3]
    #pi = data[:,3]

    d = 0.75

    originalFilenames = glob.glob(trajWildcard)

    originalCoordinates = []
    for i, originalFilename in enumerate(originalFilenames):
        trajOriginalCoordinates = list(np.loadtxt(originalFilename, usecols=(1,2,3)))
        if np.random.random() < 0.0:
            # Add artificial neighbours to improve volume estimation, set
            # randomly since its very slow
            sys.stderr.write("Introducing artificial neighbours\n")
            newCoords = map(expandTrajs, trajOriginalCoordinates)
            trajOriginalCoordinates.extend(list(itertools.chain.from_iterable(newCoords)))
        originalCoordinates.append(np.array(trajOriginalCoordinates))

    maxval = 3*[-np.inf]
    minval = 3*[np.inf]
    for coord in originalCoordinates:
        cmaxval = coord.max(axis=0)
        cminval = coord.min(axis=0)
        maxval = np.maximum(cmaxval, maxval)
        minval = np.minimum(cminval, minval)

    print "Maximum bounds", maxval, "Minimum bounds", minval

    #Rounded floor and ceiling in intervals of "d" (e.g., floor of 1.73 with d = 0.5, will be 1.5 instead of 1.0, in order to optimize box creation.
    #An extra box is included in the ceiling, so that all the points are contained in the range given by arange
    bins = np.array([np.arange(np.floor(minval[i]) + d*int((minval[i] - np.floor(minval[i]))/d),
                        np.ceil(maxval[i]) + d*(int((maxval[i] - np.ceil(maxval[i]))/d) + 1),
            d) for i in range(3)])

    """
    bins = [np.arange(np.floor(minval[i]),
                        np.ceil(maxval[i]),
            d) for i in range(3)]
    """

    numberOfClusters = r.shape[0]
    histogram = np.array([])
    histogramFreq = np.array([])
    histograms = []

    microstateVolume = np.zeros(numberOfClusters)

    print "Number of clusters", numberOfClusters


    #dtrajs = clusteringObject.assign(originalCoordinates)
    clusterCenters = r
    dtrajs = assignNewTrajecories(originalCoordinates, clusterCenters)
    for i in range(numberOfClusters):
        allCoords = []
        for j,(trajOriginalCoordinates,dtraj) in enumerate(zip(originalCoordinates, dtrajs)):
            assert dtraj.shape[0] == trajOriginalCoordinates.shape[0]
            belongingFrames = np.argwhere(dtraj==i)
            trajCoords = trajOriginalCoordinates[belongingFrames, :]
            trajCoords = trajCoords.flatten().tolist()

            """
            if allCoords.size == 0:
                allCoords = np.copy(trajCoords)
            else:
                allCoords = np.vstack((allCoords, trajCoords))
            """
            allCoords.extend(trajCoords)

        allCoords = np.reshape(allCoords, (-1,3))

        current_hist, edges = np.histogramdd(allCoords, bins=bins)
        histograms.append(current_hist)

        #filtered_hist = filters.gaussian_filter(current_hist, sigma=1)
        #if current_hist.sum() == 0:
        #    filtered_hist = np.zeros(current_hist.shape)
        #else:
        #    filtered_hist = current_hist/current_hist.sum()

        #nonZeroIndices = np.argwhere(filtered_hist > 0)
        #microstateVolume[i] = len(nonZeroIndices) * d**3

        if histogram.size == 0:
            #histogramFreq = pi[i]*filtered_hist
            histogram = np.copy(current_hist)
        else:
            #histogramFreq += pi[i]*filtered_hist
            histogram += current_hist

    nRows, nCols, nDepth = histogram.shape
    pseudo = False
    for i in range(numberOfClusters):
        histogramCluster = histograms[i]
<<<<<<< HEAD
        """
        histogramTotal = histogram.copy()
        for x, y, z in zip(*np.where(histogramCluster)):
            upBound = max(x-1, 0)
            lowBound = min(x+2, nRows)
            leftBound = max(0, y-1)
            rightBound = min(y+2, nCols)
            topBound = max(z-1, 0)
            botBound = min(z+2, nDepth)
            histogramCluster[upBound:lowBound, leftBound:rightBound, topBound:botBound] += 1
            histogramTotal[upBound:lowBound, leftBound:rightBound, topBound:botBound] += 1
        """
        #histogramTotal = histogramTotal[histogramCluster > 0]
        histogramTotal = histogram[histogramCluster > 0]
=======
        if pseudo:
            # Add "pseudocounts" to try to fill the holes that lead to volume
            # underestimation compared to Matlab script for free energies
            histogramTotal = histogram.copy()
            for x, y, z in zip(*np.where(histogramCluster)):
                upBound = max(x-1, 0)
                lowBound = min(x+2, nRows)
                leftBound = max(0, y-1)
                rightBound = min(y+2, nCols)
                topBound = max(z-1, 0)
                botBound = min(z+2, nDepth)
                signsCluster = np.sign(histogramCluster[upBound:lowBound, leftBound:rightBound, topBound:botBound])
                signs = np.sign(histogramTotal[upBound:lowBound, leftBound:rightBound, topBound:botBound])
                histogramCluster[upBound:lowBound, leftBound:rightBound, topBound:botBound] += (1-signsCluster)*d/8  # + signsCluster*d/2
                histogramTotal[upBound:lowBound, leftBound:rightBound, topBound:botBound] += (1-signsCluster)  # + signs * d/2
            histogramTotal = histogramTotal[histogramCluster > 0]
        else:
            histogramTotal = histogram[histogramCluster > 0]
>>>>>>> 043a7745
        histogramCluster = histogramCluster[histogramCluster > 0]
        microstateVolume[i] = (histogramCluster/histogramTotal).sum() * d**3


    np.savetxt("volumeOfClusters.dat", microstateVolume)

    # microstateVolume = np.loadtxt("volumeOfClusters.dat")

    #Torig = 1000
    #Tnew = reweightingT
    #newProb = reweightProbabilities(Tnew, Torig, pi)
    #print Torig, Tnew
    #print "normalization", np.sum(newProb)
    newProb = pi


    kb = 0.0019872041
    T = 300
    beta = 1 / (kb * T)
    gpmf = -kb*T*np.log(newProb/microstateVolume)
    print gpmf[gpmf == -np.inf]
    print gpmf[gpmf == np.inf]
    gpmf[gpmf == -np.inf] = np.inf #to avoid contribution later
    gpmf -= gpmf.min()

    deltaW = -gpmf[gpmf != np.inf].max()
    print "bound    Delta G     Delta W     Binding Volume:     Binding Volume contribution"

    upperGpmfValues = np.arange(0,-deltaW,0.5)

    for upperGpmfValue in upperGpmfValues:
        bindingVolume = 0
        for g, volume in zip(gpmf, microstateVolume):
            if g <= upperGpmfValue:
                bindingVolume += np.exp(-beta * g) * volume
        deltaG = deltaW - kb*T*np.log(bindingVolume/1661)
        string = "%.1f\t%.3f\t%.3f\t%.3f\t%.3f" % (upperGpmfValue, deltaG, deltaW, bindingVolume, -kb*T*np.log(bindingVolume/1661))
        print string


    pmf_xyzg = np.hstack((r, np.expand_dims(gpmf,axis=1)))
    np.savetxt("pmf_xyzg.dat", pmf_xyzg)

    writePDB(pmf_xyzg)
    return string


    #sys.exit()
    """
    """

    gpmf = -kb*T*np.log(histogram)
    gpmf -= gpmf.min()

    #inExplorationRange = np.argwhere(gpmf != np.inf)
    deltaW = -gpmf[gpmf != np.inf].max()

    for indices in np.argwhere(gpmf != np.inf):
        i = indices[0]
        j = indices[1]
        k = indices[2]
        #print bins[0][i], bins[1][j], bins[2][k], gpmf[i,j,k]

    upperGpmfValues = np.arange(0,-deltaW,0.5)
    bindingVolumes = []
    deltaGs = []
    print "Delta G     Delta W     Binding Volume:     Binding Volume contribution"
    for upperGpmfValue in upperGpmfValues:
        bindingVolume = 0
        for i,g in np.ndenumerate(gpmf[gpmf <= upperGpmfValue]):
            bindingVolume += np.exp(-beta*g)
        bindingVolume *= d**3

        deltaG = deltaW - kb*T*np.log(bindingVolume/1661)

        deltaGs.append(deltaG)
        bindingVolumes.append(bindingVolume)

        #np.savetxt("pmf_xyzg.dat", np.hstack((r, np.expand_dims(gpmf,axis=1))))

        string = "%.3f\t%.3f\t%.3f\t%.3f" % (deltaG, deltaW, bindingVolume, -kb*T*np.log(bindingVolume/1661))
        print string
    return string

    import matplotlib.pyplot as plt
    plt.figure(1)
    plt.plot(upperGpmfValues, deltaGs)
    plt.figure(2)
    plt.plot(upperGpmfValues, bindingVolumes)
    plt.show()

if __name__ == "__main__":
    trajWildcard, reweight = parseArgs()
    main(trajWildcard, reweight)<|MERGE_RESOLUTION|>--- conflicted
+++ resolved
@@ -185,22 +185,6 @@
     pseudo = False
     for i in range(numberOfClusters):
         histogramCluster = histograms[i]
-<<<<<<< HEAD
-        """
-        histogramTotal = histogram.copy()
-        for x, y, z in zip(*np.where(histogramCluster)):
-            upBound = max(x-1, 0)
-            lowBound = min(x+2, nRows)
-            leftBound = max(0, y-1)
-            rightBound = min(y+2, nCols)
-            topBound = max(z-1, 0)
-            botBound = min(z+2, nDepth)
-            histogramCluster[upBound:lowBound, leftBound:rightBound, topBound:botBound] += 1
-            histogramTotal[upBound:lowBound, leftBound:rightBound, topBound:botBound] += 1
-        """
-        #histogramTotal = histogramTotal[histogramCluster > 0]
-        histogramTotal = histogram[histogramCluster > 0]
-=======
         if pseudo:
             # Add "pseudocounts" to try to fill the holes that lead to volume
             # underestimation compared to Matlab script for free energies
@@ -219,7 +203,6 @@
             histogramTotal = histogramTotal[histogramCluster > 0]
         else:
             histogramTotal = histogram[histogramCluster > 0]
->>>>>>> 043a7745
         histogramCluster = histogramCluster[histogramCluster > 0]
         microstateVolume[i] = (histogramCluster/histogramTotal).sum() * d**3
 
