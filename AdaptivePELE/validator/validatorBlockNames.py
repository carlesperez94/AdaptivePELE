--- conflicted
+++ resolved
@@ -151,7 +151,7 @@
         "equilibrationLength": "numbers.Real",
         "numberEquilibrationStructures": "numbers.Real",
         "useSrun": "bool",
-<<<<<<< HEAD
+        "srunParameters": "basestring",
         "exitCondition": "dict",
         "trajectoryName": "basestring",
         "ligandCharge": "numbers.Real",
@@ -162,10 +162,6 @@
         "reporterFrequency": "int",
         "productionLength": "int",
         "WaterBoxSize": "int"
-=======
-        "srunParameters": "basestring",
-        "exitCondition": "dict"
->>>>>>> b9891158
     }
     exitCondition = {
         "types": {
