import sys
import glob
import numpy as np
import os
import pickle
# import cPickle as pickle
import clusteringTypes
import thresholdcalculator
from AdaptivePELE.constants import blockNames
import AdaptivePELE.atomset.atomset as atomset
from AdaptivePELE.utilities import utilities
from AdaptivePELE.atomset import SymmetryContactMapEvaluator as sym
from AdaptivePELE.atomset import RMSDCalculator
from scipy import stats
import heapq
try:
    import networkx as nx
    NETWORK = True
except ImportError:
    NETWORK = False


class Clusters:
    def __init__(self):
        self.clusters = []

    def __getstate__(self):
        # Defining pickling interface to avoid problems when working with old
        # simulations if the properties of the clustering-related classes have
        # changed
        state = {"clusters": self.clusters}
        return state


    def __setstate__(self, state):
        # Restore instance attributes
        self.clusters = state['clusters']

    def addCluster(self, cluster):
        """
            Add a new cluster

            :param cluster:  Cluster object to insert
            :type cluster: :py:class:`.Cluster`
        """
        self.clusters.append(cluster)

    def insertCluster(self, index, cluster):
        """
            Insert a cluster in a specified index

            :param index: Positions at which insert the cluster
            :type index: int
            :param cluster:  Cluster object to insert
            :type cluster: :py:class:`.Cluster`
        """
        self.clusters.insert(index, cluster)

    def getNumberClusters(self):
        """
            Get the number of clusters contained

            :returns: int -- Number of clusters contained
        """
        return len(self.clusters)

    def getCluster(self, clusterNum):
        """
            Get the cluster at position clusterNum

            :param clusterNum: Index of the cluster to retrieve
            :type clusterNum: int
            :returns: :py:class:`.Cluster` -- Cluster at position clusterNum
        """
        return self.clusters[clusterNum]

    def printClusters(self, verbose=False):
        """
            Print clusters information

            :param verbose: Flag to control the verbosity of the code (default is False)
            :type verbose: bool
        """
        for i, cluster in enumerate(self.clusters):
            print "--------------"
            print "CLUSTER #%d" % i
            print "--------------"
            cluster.printCluster(verbose)
            print ""

    def __eq__(self, other):
        return self.clusters == other.clusters


class ConformationNetwork:
    """
        Object that contains the conformation network, a network with clusters as
        nodes and edges representing trantions between clusters. The network is
        stored using the networkx package[1]

        References
        ----------
        .. [1] Networkx python package https://networkx.github.io
    """
    def __init__(self):
        if NETWORK:
            self.network = nx.DiGraph()
        else:
            self.network = None

    def __getstate__(self):
        # Defining pickling interface to avoid problems when working with old
        # simulations if the properties of the clustering-related classes have
        # changed
        state = {"network": self.network}
        return state

    def __setstate__(self, state):
        # Restore instance attributes
        self.network = state['network']

    def add_node(self, node, **kwargs):
        """
            Add a node to the network (wrapper for networkx method)

            :param node: Name of the node
            :type node: int
            :param kwargs: Set or change attributes using key=value.
            :type kwargs: keyword arguments, optional
        """
        if not NETWORK:
            return
        self.network.add_node(node, attr_dict=kwargs)

    def add_edge(self, source, target):
        """
            Add an edge to the network (wrapper for networkx method)

            :param source: Name of the source node
            :type source: int
            :param target: Name of the target node
            :type target: int
        """
        if not NETWORK:
            return
        if self.network.has_edge(source, target):
            self.network[source][target]['transition'] += 1
        else:
            self.network.add_edge(source, target, transition=1)

    def writeConformationNetwork(self, path):
        """
            Write the conformational network to file to visualize it

            :param path: Path where to write the network
            :type path: str
        """
        if not NETWORK:
            sys.stderr.write("Package networkx not found! Could not write network\n")
            return
        nx.write_edgelist(self.network, path)

    def writeFDT(self, path):
        """
            Write the first discovery tree to file in edgelist format to
            visualize it

            :param path: Path where to write the network
            :type path: str
        """
        if not NETWORK:
            sys.stderr.write("Package networkx not found! Could not write network\n")
            return
        with open(path, "w") as fw:
            for node, data in self.network.nodes_iter(data=True):
                if data['parent'] != 'root':
                    fw.write("%d\t%d\n" % (data['parent'], node))

    def createPathwayToCluster(self, clusterLeave):
        """
            Retrace the FDT from a specific cluster to the root where it was
            discovered

            :param clusterLeave: End point of the pathway to reconstruct
            :type clusterLeave: int
            :returns pathway: list -- List of snapshots conforming a pathway
        """
        pathway = []
        nodeLabel = clusterLeave
        while nodeLabel != "root":
            pathway.append(nodeLabel)
            nodeLabel = self.network.node[nodeLabel]['parent']
        return pathway[::-1]


class AltStructures:
    """
        Helper class, each cluster will have an instance of AltStructures that
        will maintain a priority queue (pq) of alternative structures to spawn
        from encoded as tuples (priority, PDB).
    """
    def __init__(self):
        self.altStructPQ = []
        self.limitSize = 10

    def __getstate__(self):
        # Defining pickling interface to avoid problems when working with old
        # simulations if the properties of the clustering-related classes have
        # changed
        state = {"altStructPQ": self.altStructPQ, "limitSize": self.limitSize}
        return state

    def __setstate__(self, state):
        # Restore instance attributes
        self.limitSize = state['limitSize']
        self.altStructPQ = state['altStructPQ']

    def altSpawnSelection(self, centerPair):
        """
            Select an alternative PDB from the cluster center to spawn from

            :param centerPair: Tuple with the population of the representative structure
                and the PDB of said structure
            :type centerPair: int, :py:class:`.PDB`
            :returns: :py:class:`.PDB`, tuple -- PDB of the strucutre selected to spawn and tuple
                consisting of (epoch, trajectory, snapshot)

        """
        subpopulations = [i[0] for i in self.altStructPQ]
        totalSubpopulation = sum(subpopulations)
        # Create a list of the population distributed between the cluster
        # center and the alternative structures
        weights = 1.0/np.array([centerPair[0]-totalSubpopulation]+subpopulations)
        weights /= weights.sum()
        # This function only works on numpy >= 1.7, on life we have 1.6
        # ind = np.random.choice(range(len(self.altStructPQ)), p=weights)
        r = stats.rv_discrete(values=(range(self.sizePQ()), weights))
        ind = r.rvs(size=10)[0]
        # The first value of the distribution is always the cluster center
        if ind == 0:
            print "cluster center"
            return centerPair[1], None
        else:
            # pick an alternative structure from the priority queue
            print "alternative structure"
            return self.altStructPQ[ind][1].pdb, self.altStructPQ[ind][1].trajPosition

    def cleanPQ(self):
        """
            Ensure that the alternative structures priority queue has no more
            elements than the limit in order to ensure efficiency
        """
        if len(self.altStructPQ) < self.limitSize:
            return
        limit = len(self.altStructPQ)
        del self.altStructPQ[self.limitSize-limit:]

    def addStructure(self, PDB, threshold, resname, resnum, resChain, contactThreshold, similarityEvaluator, trajPosition):
        """
            Perform a subclustering, with sub-clusters of size threshold/2

            :param PDB: Structure to cluster
            :type PDB: :py:class:`.PDB`
            :param threshold: Size of the cluster
            :type threshold: float
            :param resname: String containing the three letter name of the ligand in the pdb
            :type resname: str
            :param resnum: Integer containing the residue number of the ligand in the pdb
            :type resnum: int
            :param resChain: String containing the chain name of the ligand in the pdb
            :type resChain: str
            :param contactThreshold: Distance at which to atoms are considered in contact
            :type contactThreshold: float
            :param similarityEvaluator: Object that determinates the similarity between two structures
            :type similarityEvaluator: object
            :param trajPosition: Tuple of (epoch, trajectory, snapshot) that permit
                identifying the structure added
            :type trajPosition: int, int, int

        """
        i = 0
        for priority, subCluster in self.altStructPQ:
            isSimilar, distance = similarityEvaluator.isElement(PDB, subCluster, resname, resnum, resChain, contactThreshold)
            if distance < subCluster.threshold/2.0:
                subCluster.addElement([])
                del self.altStructPQ[i]
                heapq.heappush(self.altStructPQ, (subCluster.elements, subCluster))
                if len(self.altStructPQ) > 2*self.limitSize:
                    self.cleanPQ()
                return
            i += 1
        newCluster = Cluster(PDB, thresholdRadius=threshold, contactThreshold=contactThreshold, contactMap=similarityEvaluator.contactMap, trajPosition=trajPosition)
        heapq.heappush(self.altStructPQ, (1, newCluster))
        if len(self.altStructPQ) > 2*self.limitSize:
            self.cleanPQ()

    def sizePQ(self):
        """
            Get the number of sub-clusters stored in the priority queue

            :returns: int -- Number of sub-clusters stored in the priority queue
        """
        return len(self.altStructPQ)


class Cluster:
    """
        A cluster contains a representative structure(pdb), the number of
        elements, its density, threshold, number of contacts,
        a contactMap(sometimes) and a metric
    """
    def __init__(self, pdb, thresholdRadius=None, contactMap=None,
                 contacts=None, metrics=[], metricCol=None, density=None,
                 contactThreshold=8, altSelection=False, trajPosition=None):
        """
            :param pdb: Pdb of the representative structure
            :type pdb: :py:class:`.PDB`
            :param thresholdRadius: Threshold of the cluster
            :type thresholdRadius: float
            :param contactMap:  The contact map of the ligand and the protein
            :type contactMap: numpy.Array
            :param contacts: Ratio of the number of alpha carbons in contact with the ligand
            :type contacts: float
            :param metrics: Array of the metrics corresponding to the cluster
            :type metrics: numpy.Array
            :param metricCol: Column of the prefered metric
            :type metricCol: int
            :param density: Density of the cluster
            :type density: float
            :param contactThreshold: Distance between two atoms to be considered in contact (default 8)
            :type contactThreshold: float
            :param altSelection: Flag that controls wether to use the alternative structures (default 8)
            :type altSelection: bool
            :param trajPosition: Tuple of (epoch, trajectory, snapshot) that permit
                identifying the structure added
            :type trajPosition: int, int, int

        """
        self.pdb = pdb
        self.altStructure = AltStructures()
        self.elements = 1
        self.threshold = thresholdRadius
        self.density = density
        self.contacts = contacts
        self.contactMap = contactMap
        self.metrics = metrics
        self.originalMetrics = metrics
        self.metricCol = metricCol
        self.contactThreshold = contactThreshold
        self.altSelection = altSelection
        self.trajPosition = trajPosition

        if self.threshold is None:
            self.threshold2 = None
        else:
            self.threshold2 = thresholdRadius*thresholdRadius

    def __getstate__(self):
        # Defining pickling interface to avoid problems when working with old
        # simulations if the properties of the clustering-related classes have
        # changed
        state = {"pdb": self.pdb, "altStructure": self.altStructure,
                 "elements": self.elements, "threshold": self.threshold,
                 "densitiy": self.density, "contacts": self.contacts,
                 "contactMap": self.contactMap,  "metrics": self.metrics,
                 "metricCol": self.metricCol, "threshold2": self.threshold2,
                 "contactThreshold": self.contactThreshold,
                 "altSelection": self.altSelection,
                 "originalMetrics": self.originalMetrics,
                 "trajPosition": self.trajPosition}
        return state

    def __setstate__(self, state):
        # Restore instance attributes
        self.pdb = state['pdb']
        self.altStructure = state.get('altStructure', AltStructures())
        self.elements = state['elements']
        self.threshold = state.get('threshold')
        self.density = state.get('density')
        self.contacts = state.get('contacts')
        self.contactMap = state.get('contactMap')
        self.metrics = state.get('metrics', [])
        self.originalMetrics = state.get('originalMetrics', [])
        self.metricCol = state.get('metricCol')
        self.threshold2 = state.get('threshold2')
        self.contactThreshold = state.get('contactThreshold', 8)
        self.altSelection = state.get('altSelection', False)
        self.trajPosition = state.get('trajPosition')

    def getMetric(self):
        """
            Get the value of the prefered metric if present, otherwise return None

            :returns: float -- Value of the prefered metric
        """
        if len(self.metrics):
            return self.metrics[self.metricCol]
        else:
            return None

    def getMetricFromColumn(self, numcol):
        """
            Get the value of the metric in column numcol if present, otherwise return None

            :param numcol: Column of the desired metric
            :type numcol: int
            :returns: float -- Value of the prefered metric
        """
        if len(self.metrics):
            return self.metrics[numcol]
        else:
            return None

    def addElement(self, metrics):
        """
            Add a new element to the cluster

            :param metrics: Array of metrics of the new structure
            :type metrics: numpy.Array
        """
        self.elements += 1
        if self.metrics is None:
            # Special case where cluster in created during clustering of
            # initial structures
            self.metrics = metrics
            return
        if self.originalMetrics is None:
            self.originalMetrics = metrics
        if len(metrics) and len(self.metrics):
            # Set all metrics to the minimum value
            self.metrics = np.minimum(self.metrics, metrics)

    def printCluster(self, verbose=False):
        """
            Print cluster information

            :param verbose: Flag to control the verbosity of the code (default is False)
            :type verbose: bool
        """
        if verbose:
            print self.pdb.printAtoms()
        print "Elements: ", self.elements
        print "Metrics: ", self.metrics
        if self.threshold != 0:
            print "Radius threshold: ", self.threshold
        print "Number of contacts: %.2f" % self.contacts

    def writePDB(self, path):
        """
            Write the pdb of the representative structure to file

            :param path: Filename of the file to write
            :type path: str
        """
        self.pdb.writePDB(str(path))

    def getContacts(self):
        """
            Get the contacts ratio of the cluster

            :returns: float -- contact ratio of the cluster
        """
        return self.contacts

    def writeSpawningStructure(self, path):
        """
            Write the pdb of the chones structure to spawn

            :param path: Filename of the file to write
            :type path: str
        """
        if not self.altSelection or self.altStructure.sizePQ() == 0:
            print "cluster center"
            self.pdb.writePDB(str(path))
            return self.trajPosition
        else:
            spawnStruct, trajPosition = self.altStructure.altSpawnSelection((self.elements, self.pdb))
            spawnStruct.writePDB(str(path))
            if trajPosition is None:
                trajPosition = self.trajPosition
            return trajPosition

    def __eq__(self, other):
        return self.pdb == other.pdb\
             and self.elements == other.elements\
             and self.threshold == other.threshold\
             and self.contacts == other.contacts\
             and np.allclose(self.metrics, other.metrics)


class ContactsClusteringEvaluator:
    def __init__(self, RMSDCalculator):
        """
            Helper object to carry out the RMSD clustering

            :param RMSDCalculator: object that calculates the RMSD between two
                conformations
            :type RMSDCalculator: :py:class:`.RMSDCalculator`
        """
        self.RMSDCalculator = RMSDCalculator
        self.contacts = None
        # Only here for compatibility purpose
        self.contactMap = None

    def __getstate__(self):
        # Defining pickling interface to avoid problems when working with old
        # simulations if the properties of the clustering-related classes have
        # changed
        state = {"RMSDCalculator": self.RMSDCalculator,
                 "contacts": self.contacts, "contactMap": self.contactMap}
        return state

    def __setstate__(self, state):
        # Restore instance attributes
        self.RMSDCalculator = state.get('RMSDCalculator', RMSDCalculator.RMSDCalculator())
        self.contacts = state.get('contacts')
        self.contactMap = state.get('contactMap')

    def isElement(self, pdb, cluster, resname, resnum, resChain, contactThresholdDistance):
        """
            Evaluate wether a conformation is a member of a cluster

            :param pdb: Structure to compare
            :type pdb: :py:class:`.PDB`
            :param cluster: Cluster to compare
            :type cluster: :py:class:`.Cluster`
            :param resname: String containing the three letter name of the ligand in the pdb
            :type resname: str
            :param resnum: Integer containing the residue number of the ligand in the pdb
            :type resnum: int
            :param resChain: String containing the chain name of the ligand in the pdb
            :type resChain: str
            :param contactThreshold: Distance between two atoms to be considered in contact (default 8)
            :type contactThreshold: float
            :returns: bool, float -- Whether the structure belong to the cluster and the distance between them
        """
        dist = self.RMSDCalculator.computeRMSD(cluster.pdb, pdb)
        return dist < cluster.threshold, dist

    def cleanContactMap(self):
        """
            Clean the attributes to prepare for next iteration
        """
        # TODO: this should probaly set to a "private" method
        self.contactMap = None
        self.contacts = None

    def checkAttributes(self, pdb, resname, resnum, resChain, contactThresholdDistance):
        """
            Check wether all attributes are set for this iteration

            :param pdb: Structure to compare
            :type pdb: :py:class:`.PDB`
            :param resname: String containing the three letter name of the ligand in the pdb
            :type resname: str
            :param resnum: Integer containing the residue number of the ligand in the pdb
            :type resnum: int
            :param resChain: String containing the chain name of the ligand in the pdb
            :type resChain: str
            :param contactThreshold: Distance between two atoms to be considered in contact (default 8)
            :type contactThreshold: float
        """
        if self.contacts is None:
            self.contacts = pdb.countContacts(resname, contactThresholdDistance, resnum, resChain)

    def getInnerLimit(self, cluster):
        """
            Return the threshold of the cluster

            :param cluster: Cluster to compare
            :type cluster: :py:class:`.Cluster`
            :returns: float -- Threshold of the cluster
        """
        return cluster.threshold2


class CMClusteringEvaluator:
    limitSlope = {8: 6, 6: 15, 4: 60, 10: 3}
    limitMax = {8: 2, 6: 0.8, 4: 0.2, 10: 4}

    def __init__(self, similarityEvaluator, symmetryEvaluator):
        """
            Helper object to carry out the RMSD clustering

            :param similarityEvaluator: object that calculates the similarity
                between two contact maps
            :type similarityEvaluator: object
            :param symmetryEvaluator: object to introduce the symmetry  in the
                contacts maps
            :type symmetryEvaluator: :py:class:`.SymmetryContactMapEvaluator`
        """
        self.similarityEvaluator = similarityEvaluator
        self.symmetryEvaluator = symmetryEvaluator
        self.contacts = None
        self.contactMap = None

    def __getstate__(self):
        # Defining pickling interface to avoid problems when working with old
        # simulations if the properties of the clustering-related classes have
        # changed
        state = {"similarityEvaluator": self.similarityEvaluator,
                 "symmetryEvaluator": self.symmetryEvaluator,
                 "contacts": self.contacts, "contactMap": self.contactMap}
        return state

    def __setstate__(self, state):
        # Restore instance attributes
        self.similarityEvaluator = state.get('similarityEvaluator')
        self.symmetryEvaluator = state.get('symmetryEvaluator')
        self.contacts = state.get('contacts')
        self.contactMap = state.get('contactMap')

    def isElement(self, pdb, cluster, resname, resnum, resChain, contactThresholdDistance):
        """
            Evaluate wether a conformation is a member of a cluster

            :param pdb: Structure to compare
            :type pdb: :py:class:`.PDB`
            :param cluster: Cluster to compare
            :type cluster: :py:class:`.Cluster`
            :param resname: String containing the three letter name of the ligand in the pdb
            :type resname: str
            :param resnum: Integer containing the residue number of the ligand in the pdb
            :type resnum: int
            :param resChain: String containing the chain name of the ligand in the pdb
            :type resChain: str
            :param contactThreshold: Distance between two atoms to be considered in contact (default 8)
            :type contactThreshold: float
            :returns: bool, float -- Whether the structure belong to the cluster and the distance between them
        """
        if self.contactMap is None:
            self.contactMap, self.contacts = self.symmetryEvaluator.createContactMap(pdb, resname, contactThresholdDistance, resnum, resChain)
            # self.contactMap, foo = self.symmetryEvaluator.createContactMap(pdb, resname, contactThresholdDistance)
            # self.contacts = pdb.countContacts(resname, 8)  # contactThresholdDistance)
        distance = self.similarityEvaluator.isSimilarCluster(self.contactMap, cluster.contactMap, self.symmetryEvaluator)
        return distance < cluster.threshold, distance

    def cleanContactMap(self):
        """
            Clean the attributes to prepare for next iteration
        """
        # TODO: this should probaly set to a "private" method
        self.contactMap = None
        self.contacts = None

    def checkAttributes(self, pdb, resname, resnum, resChain, contactThresholdDistance):
        """
            Check wether all attributes are set for this iteration

            :param pdb: Structure to compare
            :type pdb: :py:class:`.PDB`
            :param resname: String containing the three letter name of the ligand in the pdb
            :type resname: str
            :param resnum: Integer containing the residue number of the ligand in the pdb
            :type resnum: int
            :param resChain: String containing the chain name of the ligand in the pdb
            :type resChain: str
            :param contactThreshold: Distance between two atoms to be considered in contact (default 8)
            :type contactThreshold: float
        """
        if self.contactMap is None:
            self.contactMap, self.contacts = self.symmetryEvaluator.createContactMap(pdb, resname, contactThresholdDistance, resnum, resChain)
            # self.contactMap, foo = self.symmetryEvaluator.createContactMap(pdb, resname, contactThresholdDistance)
            # self.contacts = pdb.countContacts(resname, 8)  # contactThresholdDistance)

    def getInnerLimit(self, cluster):
        """
            Return the threshold of the cluster

            :param cluster: Cluster to compare
            :type cluster: :py:class:`.Cluster`
            :returns: float -- Threshold of the cluster
        """
        # if cluster.contacts > self.limitMax[cluster.contactThreshold]:
        #     return 4.0
        # else:
        #     return 16-self.limitSlope[cluster.contactThreshold]*cluster.contacts

        # if cluster.contacts > 2.0:
        #     return 4.0
        # elif cluster.contacts <= 0.5:
        #     return 25.0
        # else:
        #     return 25-14*(cluster.contacts-0.5)

        if cluster.contacts > 2.0:
            return 4.0
        elif cluster.contacts < 0.5:
            return 25.0
        else:
            return 16-8*(cluster.contacts-0.5)

        # if cluster.contacts > 1.0:
        #     return 4.0
        # elif cluster.contacts > 0.75:
        #     return 9.0
        # elif cluster.contacts > 0.5:
        #     return 16.0
        # else:
        #      return 25


class Clustering:
    def __init__(self, resname="", resnum=0, resChain="", reportBaseFilename=None,
                 columnOfReportFile=None, contactThresholdDistance=8,
                 altSelection=False):
        """
            Base class for clustering methods, it defines a cluster method that
            contacts and accumulative inherit and use

            :param resname: String containing the three letter name of the ligand in the pdb
            :type resname: str
            :param resnum: Integer containing the residue number of the ligand in the pdb
            :type resnum: int
            :param resChain: String containing the chain name of the ligand in the pdb
            :type resChain: str
            :param reportBaseFilename: Name of the file that contains the metrics of the snapshots to cluster
            :type reportBaseFilename: str
            :param columnOfReportFile: Column of the report file that contain the metric of interest
            :type columnOfReportFile: int
            :param contactThresholdDistance: Distance at wich a ligand atom and a protein atom are
                considered in contact(default 8)
            :type contactThresholdDistance: float
        """
        self.type = "BaseClass"

        self.clusters = Clusters()
        if reportBaseFilename:
            self.reportBaseFilename = reportBaseFilename + "_%d"
        else:
            self.reportBaseFilename = None
        self.resname = resname
        self.resnum = resnum
        self.resChain = resChain
        self.col = columnOfReportFile
        self.contactThresholdDistance = contactThresholdDistance
        self.symmetries = []
        self.altSelection = altSelection
        self.conformationNetwork = ConformationNetwork()
        self.epoch = -1

    def __getstate__(self):
        # Defining pickling interface to avoid problems when working with old
        # simulations if the properties of the clustering-related classes have
        # changed
        state = {"type": self.type, "clusters": self.clusters,
                 "reportBaseFilename": self.reportBaseFilename,
                 "resname": self.resname, "resnum": self.resnum,
                 "resChain": self.resChain, "col": self.col,
                 "epoch": self.epoch, "symmetries": self.symmetries,
                 "conformationNetwork": self.conformationNetwork,
                 "contactThresholdDistance": self.contactThresholdDistance,
                 "altSelection": self.altSelection}
        return state

    def __setstate__(self, state):
        # Restore instance attributes
        self.type = state['type']
        self.clusters = state['clusters']
        self.reportBaseFilename = state.get('reportBaseFilename')
        self.resname = state.get('resname')
        self.resnum = state.get('resnum')
        self.resChain = state.get('resChain')
        self.col = state.get('col')
        self.contactThresholdDistance = state.get('contactThresholdDistance', 8)
        self.symmetries = state.get('symmetries', [])
        self.altSelection = state.get('altSelection', False)
        self.conformationNetwork = state.get('conformationNetwork', ConformationNetwork())
        self.epoch = state.get('metricCol', -1)

    def setCol(self, col):
        """
            Set the column of the prefered column to col

            :param col: Column of the prefered column
            :type col: int
        """
        self.col = col

        for cluster in self.clusters.clusters:
            cluster.metricCol = col

    def getCluster(self, clusterNum):
        """
            Get the cluster at index clusterNum

            :returns: :py:class:`.Cluster` -- Cluster at clusterNum
        """
        return self.clusters.getCluster(clusterNum)


    def clusterIterator(self):
        """
            Iterator over the clusters
        """
        # TODO: may be interesting to add some condition to filter, check
        # itertools module, its probably implemented
        for cluster in self.clusters.clusters:
            yield cluster

    def getNumberClusters(self):
        """
            Get the number of clusters

            :returns: int -- Number of clusters
        """
        return self.clusters.getNumberClusters()

    def __eq__(self, other):
        return self.clusters == other.clusters\
            and self.reportBaseFilename == other.reportBaseFilename\
            and self.resname == other.resname\
            and self.resnum == other.resnum\
            and self.resChain == other.resChain\
            and self.col == other.col

    def cluster(self, paths):
        """
            Cluster the snaptshots contained in the paths folder

            :param paths: List of folders with the snapshots
            :type paths: list
        """
        self.epoch += 1
        trajectories = getAllTrajectories(paths)
        for trajectory in trajectories:
            trajNum = utilities.getTrajNum(trajectory)
            # origCluster = processorsToClusterMapping[trajNum-1]
            origCluster = None
            snapshots = utilities.getSnapshots(trajectory, True)
            if self.reportBaseFilename:
                reportFilename = os.path.join(os.path.split(trajectory)[0],
                                              self.reportBaseFilename % trajNum)
                metrics = np.loadtxt(reportFilename, ndmin=2)

                for num, snapshot in enumerate(snapshots):
                    origCluster = self.addSnapshotToCluster(trajNum, snapshot, origCluster, num, metrics[num], self.col)
            else:
                for num, snapshot in enumerate(snapshots):
                    origCluster = self.addSnapshotToCluster(trajNum, snapshot, origCluster, num)
        for cluster in self.clusters.clusters:
            cluster.altStructure.cleanPQ()

    def writeOutput(self, outputPath, degeneracy, outputObject, writeAll):
        """
            Writes all the clustering information in outputPath

            :param outputPath: Folder that will contain all the clustering information
            :type outputPath: str
            :param degeneracy: Degeneracy of each cluster. It must be in the same order
                as in the self.clusters list
            :type degeneracy: list
            :param outputObject: Output name for the pickle object
            :type outputObject: str
            :param writeAll: Wether to write pdb files for all cluster in addition
                of the summary
            :type writeAll: bool
        """
        utilities.cleanup(outputPath)
        utilities.makeFolder(outputPath)

        summaryFilename = os.path.join(outputPath, "summary.txt")
        summaryFile = open(summaryFilename, 'w')
        summaryFile.write("#cluster size degeneracy contacts threshold density metric\n")

        for i, cluster in enumerate(self.clusters.clusters):
            if writeAll:
                outputFilename = "cluster_%d.pdb" % i
                outputFilename = os.path.join(outputPath, outputFilename)
                cluster.writePDB(outputFilename)

            metric = cluster.getMetric()
            if metric is None:
                writeString = "%d %d %d %.2f %.4f %.1f -\n" % (i, cluster.elements,
                                                               degeneracy[i],
                                                               cluster.contacts,
                                                               cluster.threshold,
                                                               cluster.density)
            else:
                writeString = "%d %d %d %.2f %.4f %.1f %.3f\n" % (i, cluster.elements,
                                                                  degeneracy[i],
                                                                  cluster.contacts,
                                                                  cluster.threshold,
                                                                  cluster.density,
                                                                  metric)
            summaryFile.write(writeString)
        summaryFile.close()

        with open(outputObject, 'wb') as f:
            pickle.dump(self, f, pickle.HIGHEST_PROTOCOL)

    def addSnapshotToCluster(self, trajNum, snapshot, origCluster, snapshotNum, metrics=[], col=None):
        """
            Cluster a snapshot using the leader algorithm

            :param trajNum: Trajectory number
            :type trajNum: int
            :param snapshot: Snapshot to add
            :type snapshot: str
            :param origCluster: Cluster found in the previos snapshot
            :type origCluster: int
            :param snapshotNum: Number of snapshot in its trajectory
            :type snapshotNum: int
            :param metrics: Array with the metrics of the snapshot
            :type metrics: numpy.Array
            :param col: Column of the desired metrics
            :type col: int
            :returns: int -- Cluster to which the snapshot belongs
        """
        pdb = atomset.PDB()
        pdb.initialise(snapshot, resname=self.resname, resnum=self.resnum, chain=self.resChain )
        self.clusteringEvaluator.cleanContactMap()
        for clusterNum, cluster in enumerate(self.clusters.clusters):
            scd = atomset.computeSquaredCentroidDifference(cluster.pdb, pdb)
            if scd > self.clusteringEvaluator.getInnerLimit(cluster):
                continue

            isSimilar, dist = self.clusteringEvaluator.isElement(pdb, cluster,
                                                                 self.resname, self.resnum,
                                                                 self.resChain, self.contactThresholdDistance)
            if isSimilar:
                if dist > cluster.threshold/2:
                    cluster.altStructure.addStructure(pdb, cluster.threshold, self.resname, self.resnum, self.resChain, self.contactThresholdDistance, self.clusteringEvaluator, trajPosition=(self.epoch, trajNum, snapshotNum))
                cluster.addElement(metrics)
                if origCluster is None:
                    origCluster = clusterNum
                self.conformationNetwork.add_edge(origCluster, clusterNum)
                return clusterNum

        # if made it here, the snapshot was not added into any cluster
        # Check if contacts and contactMap are set (depending on which kind
        # of clustering)
        self.clusteringEvaluator.checkAttributes(pdb, self.resname, self.resnum,
                                                 self.resChain, self.contactThresholdDistance)
        contacts = self.clusteringEvaluator.contacts
        numberOfLigandAtoms = pdb.getNumberOfAtoms()
        contactsPerAtom = float(contacts)/numberOfLigandAtoms

        threshold = self.thresholdCalculator.calculate(contactsPerAtom)
        cluster = Cluster(pdb, thresholdRadius=threshold,
                          contacts=contactsPerAtom,
                          contactMap=self.clusteringEvaluator.contactMap,
                          metrics=metrics, metricCol=col,
                          contactThreshold=self.contactThresholdDistance,
                          altSelection=self.altSelection, trajPosition=(self.epoch, trajNum, snapshotNum))
        self.clusters.addCluster(cluster)
        clusterNum = self.clusters.getNumberClusters()-1
        if clusterNum == origCluster or origCluster is None:
            origCluster = clusterNum
            # The clusterNum should only be equal to origCluster when the first
            # cluster is created and the clusterInitialStructures function has
            # not been called, i.e. when usind the compareClustering script
            self.conformationNetwork.add_node(clusterNum, parent='root', epoch=self.epoch)
        else:
            self.conformationNetwork.add_node(clusterNum, parent=origCluster, epoch=self.epoch)
        self.conformationNetwork.add_edge(origCluster, clusterNum)
        # If a new cluster is discovered during a trajectory, the next step in
        # the same trajectory will be considered to start from these new
        # cluster, thus resulting in a more precise conformation network and
        # smoother pathways
        return clusterNum


    def writeClusterMetric(self, path, metricCol):
        """
            Write the metric of each node in the conformation network in a
            tab-separated file

            :param path: Path where to write the network
            :type path: str
            :param metricCol: Column of the metric of interest
            :type metricCol: int
        """
        with open(path, "w") as f:
            for i, cluster in enumerate(self.clusters.clusters):
                metric = cluster.getMetricFromColumn(metricCol)
                if metric is None:
                    f.write("%d\t-\n" % i)
                else:
                    f.write("%d\t%.4f\n" % (i, metric))

    def writeConformationNodePopulation(self, path):
        """
            Write the population of each node in the conformation network in a
            tab-separated file

            :param path: Path where to write the network
            :type path: str
        """
        with open(path, "w") as f:
            for i, cluster in enumerate(self.clusters.clusters):
                f.write("%d\t%d\n" % (i, cluster.elements))

    def getOptimalMetric(self, column=None):
        """
            Find the cluster with the best metric

            :param column: Column of the metric that defines the best cluster,
                if not specified, the cluster metric is chosen
            :type column: int
        """
        optimalMetric = 100
        optimalMetricIndex = 0
        for i, cluster in enumerate(self.clusters.clusters):
            if column is None:
                metric = cluster.getMetric()
            else:
                metric = cluster.getMetricFromColumn(column)
            if metric < optimalMetric:
                optimalMetric = metric
                optimalMetricIndex = i
        return optimalMetricIndex

    def writePathwayTrajectory(self, pathway, filename):
        """
            Write a list of cluster forming a pathway into a trajectory pdb file

            :param pathway: List of clusters that form the pathway
            :type pathway: list
            :param filename: Path where to write the trajectory
            :type filename: str
        """
        pathwayFile = open(filename, "w")
        pathwayFile.write("REMARK 000 File created using PELE++\n")
        pathwayFile.write("REMARK 000 Pathway trajectory created using the FDT\n")
        pathwayFile.write("REMARK 000 List of cluster belonging to the pathway %s\n" % ' '.join(map(str, pathway)))
        for i, step_cluster in enumerate(pathway):
            cluster = self.clusters.clusters[step_cluster]
            pathwayFile.write("MODEL %d\n" % (i+1))
            pdbStr = cluster.pdb.pdb
            pdbList = pdbStr.split("\n")
            for line in pdbList:
                line = line.strip()
                # Avoid writing previous REMARK block
                if line.startswith("REMARK ") or line.startswith("MODEL ") or line == "END":
                    continue
                elif line:
                    pathwayFile.write(line+"\n")
            pathwayFile.write("ENDMDL\n")
        pathwayFile.close()

    def writePathwayOptimalCluster(self, filename):
        """
            Extract the pathway to the cluster with the best metric as a
            trajectory and  write it to a PDB file

            :param filename: Path where to write the trajectory
            :type filename: str
        """
        optimalCluster = self.getOptimalMetric()
        pathway = self.createPathwayToCluster(optimalCluster)
        self.writePathwayTrajectory(pathway, filename)


class ContactsClustering(Clustering):
    def __init__(self, thresholdCalculator, resname="", resnum=0, resChain="",
                 reportBaseFilename=None, columnOfReportFile=None,
                 contactThresholdDistance=8, symmetries=[], altSelection=False):
        """
            Cluster together all snapshots that are closer to the cluster center
            than certain threshold. This threshold is assigned according to the
            ratio of number of contacts over the number of heavy atoms of the ligand

            :param resname: String containing the three letter name of the ligand in the pdb
            :type resname: str
            :param resnum: Integer containing the residue number of the ligand in the pdb
            :type resnum: int
            :param resChain: String containing the chain name of the ligand in the pdb
            :type resChain: str
            :param thresholdCalculator: ThresholdCalculator object that calculate the
                threshold according to the contacts ratio
            :type thresholdCalculator: :py:class:`.ThresholdCalculator`
            :param reportBaseFilename: Name of the file that contains the metrics of
                the snapshots to cluster
            :type reportBaseFilename: str
            :param columnOfReportFile: Column of the report file that contain the
                metric of interest
            :type columnOfReportFile: int
            :param contactThresholdDistance: Distance at wich a ligand atom and a protein atom are
                considered in contact(default 8)
            :type contactThresholdDistance: float
            :param symmetries: List of symmetric groups
            :type symmetries: list
            :param altSelection: Flag that controls wether to use the alternative structures (default 8)
            :type altSelection: bool
        """
        Clustering.__init__(self, resname=resname, resnum=resnum, resChain=resChain,
                            reportBaseFilename=reportBaseFilename,
                            columnOfReportFile=columnOfReportFile,
                            contactThresholdDistance=contactThresholdDistance,
                            altSelection=altSelection)
        self.type = clusteringTypes.CLUSTERING_TYPES.rmsd
        self.thresholdCalculator = thresholdCalculator
        self.symmetries = symmetries
        self.clusteringEvaluator = ContactsClusteringEvaluator(RMSDCalculator.RMSDCalculator(symmetries))

    def __getstate__(self):
        # Defining pickling interface to avoid problems when working with old
        # simulations if the properties of the clustering-related classes have
        # changed
        state = {"type": self.type, "clusters": self.clusters,
                 "reportBaseFilename": self.reportBaseFilename,
                 "resname": self.resname, "resnum": self.resnum,
                 "resChain": self.resChain, "col": self.col,
                 "epoch": self.epoch,
                 "symmetries": self.symmetries,
                 "conformationNetwork": self.conformationNetwork,
                 "contactThresholdDistance": self.contactThresholdDistance,
                 "altSelection": self.altSelection,
                 "thresholdCalculator": self.thresholdCalculator,
                 "clusteringEvaluator": self.clusteringEvaluator}
        return state

    def __setstate__(self, state):
        # Restore instance attributes
        self.type = state['type']
        self.clusters = state['clusters']
        self.reportBaseFilename = state.get('reportBaseFilename')
        self.resname = state.get('resname')
        self.resnum = state.get('resnum')
        self.resChain = state.get('resChain')
        self.col = state.get('col')
        self.contactThresholdDistance = state.get('contactThresholdDistance', 8)
        self.symmetries = state.get('symmetries', [])
        self.altSelection = state.get('altSelection', False)
        self.conformationNetwork = state.get('conformationNetwork', ConformationNetwork())
        self.epoch = state.get('metricCol', -1)
        self.thresholdCalculator = state.get('thresholdCalculator', thresholdcalculator.ThresholdCalculatorConstant())
        if isinstance(self.symmetries, dict):
            self.symmetries = [self.symmetries]
        self.clusteringEvaluator = state.get('clusteringEvaluator', ContactsClusteringEvaluator(RMSDCalculator.RMSDCalculator(self.symmetries)))


class ContactMapAccumulativeClustering(Clustering):
    def __init__(self, thresholdCalculator, similarityEvaluator, resname="",
                 resnum=0, resChain="",
                 reportBaseFilename=None, columnOfReportFile=None,
                 contactThresholdDistance=8, symmetries=[], altSelection=False):
        """ Cluster together all snapshots that have similar enough contactMaps.
            This similarity can be calculated with different methods (see similariyEvaluator documentation)

            :param thresholdCalculator: ThresholdCalculator object that calculate the
                threshold according to the contacts ratio
            :type thresholdCalculator: :py:class:`.ThresholdCalculator`
            :param similarityEvaluator: object that calculates the similarity
                between two contact maps
            :type similarityEvaluator: object
            :param resname: String containing the three letter name of the ligand in the pdb
            :type resname: str
            :param resnum: Integer containing the residue number of the ligand in the pdb
            :type resnum: int
            :param resChain: String containing the chain name of the ligand in the pdb
            :type resChain: str
            :param reportBaseFilename: Name of the file that contains the metrics of
                the snapshots to cluster
            :type reportBaseFilename: str
            :param columnOfReportFile: Column of the report file that contain the
                metric of interest
            :type columnOfReportFile: int
            :param contactThresholdDistance: Distance at wich a ligand atom and a protein atom are
                considered in contact(default 8)
            :type contactThresholdDistance: float
            :param symmetries: List of symmetric groups
            :type symmetries: list
            :param altSelection: Flag that controls wether to use the alternative structures (default 8)
            :type altSelection: bool
        """
<<<<<<< HEAD
        Clustering.__init__(self, resname=resname, resnum=resnum, resChain=resChain, reportBaseFilename=reportBaseFilename,
                            columnOfReportFile=columnOfReportFile, contactThresholdDistance=contactThresholdDistance,
=======
        Clustering.__init__(self, resname=resname, resnum=resnum, resChain=resChain,
                            reportBaseFilename=reportBaseFilename,
                            columnOfReportFile=columnOfReportFile,
                            contactThresholdDistance=contactThresholdDistance,
>>>>>>> 2d5b2be2
                            altSelection=altSelection)
        self.type = clusteringTypes.CLUSTERING_TYPES.contactMap
        self.thresholdCalculator = thresholdCalculator
        self.similarityEvaluator = similarityEvaluator
        self.symmetryEvaluator = sym.SymmetryContactMapEvaluator(symmetries)
        self.clusteringEvaluator = CMClusteringEvaluator(similarityEvaluator, self.symmetryEvaluator)

    def __getstate__(self):
        # Defining pickling interface to avoid problems when working with old
        # simulations if the properties of the clustering-related classes have
        # changed
        state = {"type": self.type, "clusters": self.clusters,
                 "reportBaseFilename": self.reportBaseFilename,
                 "resname": self.resname, "resnum": self.resnum,
                 "resChain": self.resChain, "col": self.col,
                 "epoch": self.epoch, "symmetries": self.symmetries,
                 "conformationNetwork": self.conformationNetwork,
                 "contactThresholdDistance": self.contactThresholdDistance,
                 "altSelection": self.altSelection,
                 "thresholdCalculator": self.thresholdCalculator,
                 "similariyEvaluator": self.similarityEvaluator,
                 "symmetryEvaluator": self.symmetryEvaluator,
                 "clusteringEvaluator": self.clusteringEvaluator}
        return state

    def __setstate__(self, state):
        # Restore instance attributes
        self.type = state['type']
        self.clusters = state['clusters']
        self.reportBaseFilename = state.get('reportBaseFilename')
        self.resname = state.get('resname')
        self.resnum = state.get('resnum')
        self.resChain = state.get('resChain')
        self.col = state.get('col')
        self.contactThresholdDistance = state.get('contactThresholdDistance', 8)
        self.symmetries = state.get('symmetries', [])
        self.altSelection = state.get('altSelection', False)
        self.conformationNetwork = state.get('conformationNetwork', ConformationNetwork())
        self.epoch = state.get('metricCol', -1)
        self.thresholdCalculator = state.get('thresholdCalculator', thresholdcalculator.ThresholdCalculatorConstant(value=0.3))
        self.similarityEvaluator = state.get('similariyEvaluator', JaccardEvaluator())
        self.symmetryEvaluator = state.get('symmetryEvaluator', sym.SymmetryContactMapEvaluator(self.symmetries))
        self.clusteringEvaluator = state.get('clusteringEvaluator', CMClusteringEvaluator(self.similarityEvaluator, self.symmetryEvaluator))


class SequentialLastSnapshotClustering(Clustering):
    """
        Assigned  the last snapshot of the trajectory to a cluster.
        Only useful for PELE sequential runs
    """
    def cluster(self, paths):
        """
            Cluster the snaptshots contained in the paths folder

            :param paths: List of folders with the snapshots
            :type paths: list
        """
        # Clean clusters at every step, so we only have the last snapshot of
        # each trajectory as clusters
        self.clusters = Clusters()
        trajectories = getAllTrajectories(paths)
        for trajectory in trajectories:
            trajNum = utilities.getTrajNum(trajectory)

            snapshots = utilities.getSnapshots(trajectory, True)
            if self.reportBaseFilename:
                reportFilename = os.path.join(os.path.split(trajectory)[0],
                                              self.reportBaseFilename % trajNum)
                metrics = np.loadtxt(reportFilename, ndmin=2)
                # Pass as cluster metrics the minimum value for each metric,
                # thus the metrics are not valid to do any spawning, only to
                # check the exit condition
                metrics = metrics.min(axis=0)

                self.addSnapshotToCluster(snapshots[-1], metrics, self.col)
            else:
                self.addSnapshotToCluster(snapshots[-1])

    def addSnapshotToCluster(self, snapshot, metrics=[], col=None):
        """
            Cluster a snapshot using the leader algorithm

            :param trajNum: Trajectory number
            :type trajNum: int
            :param snapshot: Snapshot to add
            :type snapshot: str
            :param metrics: Array with the metrics of the snapshot
            :type metrics: numpy.Array
            :param col: Column of the desired metrics
            :type col: int
            :returns: int -- Cluster to which the snapshot belongs
        """
        pdb = atomset.PDB()
        pdb.initialise(snapshot, resname=self.resname, resnum=self.resnum,
                       chain=self.resChain)
        contacts = pdb.countContacts(self.resname, self.contactThresholdDistance, self.resnum, self.resChain)
        numberOfLigandAtoms = pdb.getNumberOfAtoms()
        contactsPerAtom = float(contacts)/numberOfLigandAtoms

        cluster = Cluster(pdb, thresholdRadius=0,
                          contacts=contactsPerAtom, metrics=metrics,
                          metricCol=col)
        self.clusters.addCluster(cluster)


class ClusteringBuilder:
    def buildClustering(self, clusteringBlock, reportBaseFilename=None, columnOfReportFile=None):
        """
            Builder to create the appropiate clustering object

            :param clusteringBlock: Parameters of the clustering process
            :type clusteringBlock: dict
            :param reportBaseFilename: Name of the file that contains the metrics of
                the snapshots to cluster
            :type reportBaseFilename: str
            :param columnOfReportFile: Column of the report file that contain the
                metric of interest
            :type columnOfReportFile: int
            :returns: object -- Clustering object selected
        """
        paramsBlock = clusteringBlock[blockNames.ClusteringTypes.params]
        try:
            clusteringType = clusteringBlock[blockNames.ClusteringTypes.type]
            contactThresholdDistance = paramsBlock[blockNames.ClusteringTypes.contactThresholdDistance]
            altSelection = paramsBlock.get(blockNames.ClusteringTypes.alternativeStructure, False)
        except KeyError as err:
            err.message += ": Need to provide mandatory parameter in clustering block"
            raise KeyError(err.message)
        resname = str(paramsBlock.get(blockNames.ClusteringTypes.ligandResname, "")).upper()
        resnum = int(paramsBlock.get(blockNames.ClusteringTypes.ligandResnum, 0))
        resChain = str(paramsBlock.get(blockNames.ClusteringTypes.ligandChain, "")).upper()
        if clusteringType == blockNames.ClusteringTypes.rmsd:
            symmetries = paramsBlock.get(blockNames.ClusteringTypes.symmetries, [])

            thresholdCalculatorBuilder = thresholdcalculator.ThresholdCalculatorBuilder()
            thresholdCalculator = thresholdCalculatorBuilder.build(clusteringBlock)
            return ContactsClustering(thresholdCalculator, resname=resname, resnum=resnum, resChain=resChain,
                                      reportBaseFilename=reportBaseFilename, columnOfReportFile=columnOfReportFile,
                                      contactThresholdDistance=contactThresholdDistance, symmetries=symmetries,
                                      altSelection=altSelection)
        elif clusteringType == blockNames.ClusteringTypes.lastSnapshot:

            return SequentialLastSnapshotClustering(resname=resname, resnum=resnum, resChain=resChain,
                                                    reportBaseFilename=reportBaseFilename,
                                                    columnOfReportFile=columnOfReportFile,
                                                    contactThresholdDistance=contactThresholdDistance)
        elif clusteringType == blockNames.ClusteringTypes.contactMap:
            symmetries = paramsBlock.get(blockNames.ClusteringTypes.symmetries,[])
            thresholdCalculatorBuilder = thresholdcalculator.ThresholdCalculatorBuilder()
            thresholdCalculator = thresholdCalculatorBuilder.build(clusteringBlock)
            try:
                similarityEvaluatorType = paramsBlock[blockNames.ClusteringTypes.similarityEvaluator]
            except KeyError:
                raise ValueError("No similarity Evaluator specified!!")
            similarityBuilder = similarityEvaluatorBuilder()
            similarityEvaluator = similarityBuilder.build(similarityEvaluatorType)
            return ContactMapAccumulativeClustering(thresholdCalculator, similarityEvaluator, resname=resname,
                                                    resnum=resnum, resChain=resChain,
                                                    reportBaseFilename=reportBaseFilename, columnOfReportFile=columnOfReportFile,
                                                    contactThresholdDistance=contactThresholdDistance, symmetries=symmetries, altSelection=altSelection)
        else:
            sys.exit("Unknown clustering method! Choices are: " +
                     str(clusteringTypes.CLUSTERING_TYPE_TO_STRING_DICTIONARY.values()))


class similarityEvaluatorBuilder:
    def build(self, similarityEvaluatorType):
        """
            Builder to create the appropiate similarityEvaluator

            :param similarityEvaluatorType: Type of similarityEvaluator chosen
            :type similarityEvaluatorType: str
            :returns: object -- SimilarityEvaluator object selected
        """
        if similarityEvaluatorType == blockNames.ClusteringTypes.differenceDistance:
            return differenceDistanceEvaluator()
        elif similarityEvaluatorType == blockNames.ClusteringTypes.Jaccard:
            return JaccardEvaluator()
        elif similarityEvaluatorType == blockNames.ClusteringTypes.correlation:
            return correlationEvaluator()
        else:
            sys.exit("Unknown threshold calculator type! Choices are: " + str(clusteringTypes.SIMILARITY_TYPES_TO_STRING_DICTIONARY.values()))


class differenceDistanceEvaluator:
    """
        Evaluate the similarity of two contactMaps by calculating the ratio of
        the number of differences over the average of elements in the contacts
        maps
    """
    def isSimilarCluster(self, contactMap, clusterContactMap, symContactMapEvaluator):
        """
            Evaluate if two contactMaps are similar or not, return True if yes,
            False otherwise

            :param contactMap: contactMap of the structure to compare
            :type contactMap: numpy.Array
            :param contactMap: contactMap of the structure to compare
            :type contactMap: numpy.Array
            :param symContactMapEvaluator: Contact Map symmetry evaluator object
            :type symContactMapEvaluator: :py:class:`.SymmetryContactMapEvaluator`
            :returns: float -- distance between contact maps
        """
        return symContactMapEvaluator.evaluateDifferenceDistance(contactMap, clusterContactMap)


class JaccardEvaluator:
    """
        Evaluate the similarity of two contactMaps by calculating the Jaccard
        index, that is, the ratio between the intersection of the two contact
        maps and their union
    """
    def isSimilarCluster(self, contactMap, clusterContactMap, symContactMapEvaluator):
        """
            Evaluate if two contactMaps are similar or not, return True if yes,
            False otherwise

            :param contactMap: contactMap of the structure to compare
            :type contactMap: numpy.Array
            :param contactMap: contactMap of the structure to compare
            :type contactMap: numpy.Array
            :param symContactMapEvaluator: Contact Map symmetry evaluator object
            :type symContactMapEvaluator: :py:class:`.SymmetryContactMapEvaluator`
            :returns: float -- distance between contact maps
        """
        return symContactMapEvaluator.evaluateJaccard(contactMap, clusterContactMap)


class correlationEvaluator:
    """
        Evaluate the similarity of two contact maps by calculating their
        correlation
    """
    def isSimilarCluster(self, contactMap, clusterContactMap, symContactMapEvaluator):
        """
            Evaluate if two contactMaps are similar or not, return True if yes,
            False otherwise

            :param contactMap: contactMap of the structure to compare
            :type contactMap: numpy.Array
            :param contactMap: contactMap of the structure to compare
            :type contactMap: numpy.Array
            :param symContactMapEvaluator: Contact Map symmetry evaluator object
            :type symContactMapEvaluator: :py:class:`.SymmetryContactMapEvaluator`
            :returns: float -- distance between contact maps
        """
        return symContactMapEvaluator.evaluateCorrelation(contactMap, clusterContactMap)


def getAllTrajectories(paths):
    """
        Find all the trajectory files in the paths specified

        :param paths: The path where to find the trajectories
        :type paths: str
        :returns: list -- A list with the names of all th trajectories in paths
    """
    files = []
    for path in paths:
        files += glob.glob(path)
    # sort the files obtained by glob by name, so that the results will be the
    # same on all computers
    return sorted(files)<|MERGE_RESOLUTION|>--- conflicted
+++ resolved
@@ -1165,15 +1165,10 @@
             :param altSelection: Flag that controls wether to use the alternative structures (default 8)
             :type altSelection: bool
         """
-<<<<<<< HEAD
-        Clustering.__init__(self, resname=resname, resnum=resnum, resChain=resChain, reportBaseFilename=reportBaseFilename,
-                            columnOfReportFile=columnOfReportFile, contactThresholdDistance=contactThresholdDistance,
-=======
         Clustering.__init__(self, resname=resname, resnum=resnum, resChain=resChain,
                             reportBaseFilename=reportBaseFilename,
                             columnOfReportFile=columnOfReportFile,
                             contactThresholdDistance=contactThresholdDistance,
->>>>>>> 2d5b2be2
                             altSelection=altSelection)
         self.type = clusteringTypes.CLUSTERING_TYPES.contactMap
         self.thresholdCalculator = thresholdCalculator
