--- conflicted
+++ resolved
@@ -356,9 +356,6 @@
                         atom.id = "Cl%s" % oldname[2:]
                         print("Atom %s of %s rename to %s" % (oldname, self.resname, atom.id))
 
-<<<<<<< HEAD
-    def preparePDBforMD(self, constraints=None):
-=======
     def addBoxAtom(self, boxCenter):
         """
             Add a dummy atom to represent the center of the ligand box
@@ -379,8 +376,7 @@
             dum_residue = Residue(chain, AdaptivePELE.constants.constants.AmberTemplates.DUM_res, residue.num+1)
         Atom(dum_residue, AdaptivePELE.constants.constants.AmberTemplates.DUM_atom, boxCenter, 1.00, 0.00)
 
-    def preparePDBforMD(self, boxCenter=None):
->>>>>>> b50498e6
+    def preparePDBforMD(self, constraints=None, boxCenter=None):
         """
             Method that prepares the pdb to be used in adaptivePELE MD simulation
 
@@ -418,15 +414,12 @@
         new_constraints = self.renumber(constraint_dict=constraint_dict)
         # Check for missing atoms
         self.checkMissingAtoms()
-<<<<<<< HEAD
         # change PELE water names
         self.changeWaterNames()
-        return new_constraints
-=======
         if boxCenter is not None:
             # add extra dummy atom
             self.addBoxAtom(boxCenter)
->>>>>>> b50498e6
+        return new_constraints
 
 
 class PDBase:
