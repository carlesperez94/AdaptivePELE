from __future__ import print_function
import os.path
import numpy as np
import glob
import AdaptivePELE.constants
<<<<<<< HEAD
MDTRAJ = True
try:
    import mdtraj as md
except ImportError:
    MDTRAJ = False
=======
>>>>>>> 9ccefecd
import math


class PDBLoadException(Exception):
    __module__ = Exception.__module__


class PDBManager:
    """
    Class that loads and processes a given pdb file
    """
    # Residue Names that are recognized by the AMBER forcefields.

    VALID_RESNAMES = {"ALA", "ARG", "ASH", "ASN", "ASP", "CYM", "CYS", "CYX", "GLH", "GLN", "GLU", "GLY",
                      "HID", "HIE", "HIP", "ILE", "LEU", "LYN", "LYS", "MET", "PHE", "PRO", "SER", "THR",
                      "TRP", "TYR", "VAL", "CALA", "CARG", "CASN", "CASP", "CCYS", "CCYX", "CGLN", "CGLU",
                      "CGLY", "CHID", "CHIE", "CHIP", "CILE", "CLEU", "CLYS", "CMET", "CPHE", "CPRO", "CSER",
                      "CTHR", "CTRP", "CTYR", "CVAL", "NHE", "NME", "ACE", "NALA", "NARG", "NASN", "NASP",
                      "NCYS", "NCYX", "NGLN", "NGLU", "NGLY", "NHID", "NHIE", "NHIP", "NILE", "NLEU", "NLYS",
                      "NMET", "NPHE", "NPRO", "NSER", "NTHR", "NTRP", "NTYR", "NVAL", "HIS"}

    VALID_NUCLEIC = {"DA", "DA3", "DA5", "DAN", "DC", "DC3", "DC5", "DCN", "DG", "DG3", "DG5", "DGN", "DT",
                     "DT3", "DT5", "DTN", "RA", "RA3", "RA5", "RAN", "RC", "RC3", "RC5", "RCN", "RG", "RG3",
                     "RG5", "RGN", "RU", "RU3", "RU5", " RUN"}

    VALID_ION = {"AG", "AL", "Ag", "BA", "BR", "Be", "CA", "CD", "CE", "CL", "CO", "CR", "CS", "CU", "CU1",
                 "Ce", "Cl-", "Cr", "Dy", "EU", "EU3", "Er", "F", "FE", "FE2", "GD3", "H3O+", "HE+", "HG",
                 "HZ+", "Hf", "IN", "IOD", "K", "K+", "LA", "LI", "LU", "MG", "MN", "NA", "NH4", "NI", "Na+",
                 "Nd", "PB", "PD", "PR", "PT", "Pu", "RB", "Ra", "SM", "SR", "Sm", "Sn", "TB", "TL", "Th",
                 "Tl", "Tm", "U4+", "V2+", "Y", "YB2", "ZN", "Zr"}

    VALID_WATER_ATOMS = set(["H1", "H2", "O"])
    WATERS = ["WAT", "HOH"]
    WATER_ATOMS = {"1HW": "H1", "2HW": "H2", "OW": "O"}

    # Modified residues for which there is a template in AdaptivePELE/constants/MDtemplates/
    TEMPLATE_PATH = os.path.join("".join(AdaptivePELE.constants.__path__), "MDtemplates/amber_*.lib")

    VALID_MODIFIED_RES = [name.split("_")[-1][:-4] for name in glob.glob(TEMPLATE_PATH)]

    def __init__(self, PDBtoLoad, resname):
        """

        :param PDBtoLoad: Path to the pdb to load into memory
        :type PDBtoLoad: str
        :param resname: Name of the ligand
        :type resname: str
        """
        self.PDBtoLoad = PDBtoLoad
        self.resname = resname
        self.Protein = Structure(parent=None, ID="protein")
        self.Ligand = Structure(parent=None, ID=self.resname)
        self.Other = Structure(parent=None, ID="other")
        # Dictionary with the information that appears in each of the pdb fields. Used to avoid using magic numbers
        self.POSITIONS = {"DBREF": 0, "IDCODE": 1, "ATOMNAME": 2, "RESNAME": 3, "CHAINID": 4, "RESNUMBER": 5,
                          "COORDX": 6, "COORDY": 7, "COORDZ": 8, "OCUPANCY": 9, "BFACTOR": 10}
        # List with the cysteines bonded with disulphite bonds
        self.bondedCYS = []
        # Set with the modified residues
        self.modified_res = set()
        # ndarray with all the coords of the system
        self.ndarray_xyz_coords = np.ndarray(shape=(0, 3))
        # Dictionary with the valid Atom names for each of the heavy atoms of each residue
        self.AtomTemplates = self.loadTemplates()
        self.loadPDB()

    def loadTemplates(self):
        """
        Method that loads the Templates with the heavy atoms information
        :return: Dictionary with each residue as key and its heavy atom names has values
        """
        templates_dict = {}
        template = os.path.join("".join(AdaptivePELE.constants.__path__), "MDtemplates/Template_PDB")
        with open(template, "r") as temp:
            for line in temp:
                line = line.split()
                templates_dict.setdefault(line[0], set()).add(line[1])
        return templates_dict

    def loadPDB(self):
        """
        Method that loads the pdb into memory
        """
        with open(self.PDBtoLoad, "r") as inp:
            currentStructure = None
            currentChain = None
            currentResidue = None
            currentChainName = ''
            currentResidueNumber = ''
            for line in inp:
                line = line.rstrip()
                if line.startswith("ATOM") or line.startswith("HETATM"):
                    # This line splits the pdb into each one of its fields
                    columns = [line[:6].strip(), line[6:11].strip(), line[12:16].strip(), line[17:20].strip(),
                               line[21].strip(), line[22:27].strip(), line[30:38].strip(), line[38:46].strip(),
                               line[46:54].strip(), line[54:60].strip(), line[60:66].strip()]

                    # Extract the additional letter that is placed sometimes into the residues that have alternative positions
                    if columns[self.POSITIONS["OCUPANCY"]]:
                        if float(columns[self.POSITIONS["OCUPANCY"]]) < 1:
                            if len(columns[self.POSITIONS["RESNAME"]]) > 3:
                                columns[self.POSITIONS["RESNAME"]] = columns[self.POSITIONS["RESNAME"]][1:]

                    if columns[self.POSITIONS["RESNAME"]] in self.VALID_RESNAMES:
                        if currentStructure != self.Protein:
                            currentStructure = self.Protein
                            currentChainName = columns[self.POSITIONS["CHAINID"]]
                            currentChain = Chain(currentStructure, currentChainName)

                    elif columns[self.POSITIONS["RESNAME"]] in self.VALID_MODIFIED_RES:
                        self.modified_res.add(columns[self.POSITIONS["RESNAME"]])
                        if currentStructure != self.Protein:
                            currentStructure = self.Protein
                            currentChainName = columns[self.POSITIONS["CHAINID"]]
                            currentChain = Chain(currentStructure, currentChainName)

                    elif columns[self.POSITIONS["RESNAME"]] == self.resname:
                        if currentStructure != self.Ligand:
                            currentStructure = self.Ligand
                            currentChainName = columns[self.POSITIONS["CHAINID"]]
                            currentChain = Chain(currentStructure, currentChainName)

                    elif columns[self.POSITIONS["RESNAME"]] in self.VALID_ION or columns[self.POSITIONS["RESNAME"]]\
                            in ["WAT", "HOH"] or columns[self.POSITIONS["RESNAME"]] in self.VALID_NUCLEIC:
                        if currentStructure != self.Other:
                            currentStructure = self.Other
                            currentChainName = columns[self.POSITIONS["CHAINID"]]
                            currentChain = Chain(currentStructure, currentChainName)

                    else:
                        raise PDBLoadException("Residue %s of Chain %s is not in templates" % (columns[self.POSITIONS["RESNAME"]],
                                                                                               columns[self.POSITIONS["CHAINID"]]))

                    if currentChainName != columns[self.POSITIONS["CHAINID"]]:
                        currentChainName = columns[self.POSITIONS["CHAINID"]]
                        currentChain = Chain(currentStructure, currentChainName)

                    if currentResidueNumber != columns[self.POSITIONS["RESNUMBER"]]:
                        currentResidueNumber = columns[self.POSITIONS["RESNUMBER"]]
                        currentResidue = Residue(currentChain, columns[self.POSITIONS["RESNAME"]], currentResidueNumber)

                    Atom(currentResidue, columns[self.POSITIONS["ATOMNAME"]], [columns[self.POSITIONS["COORDX"]],
                                                                               columns[self.POSITIONS["COORDY"]],
                                                                               columns[self.POSITIONS["COORDZ"]]],
                         columns[self.POSITIONS["OCUPANCY"]], columns[self.POSITIONS["BFACTOR"]])
                    xyzcoords = np.array([float(columns[self.POSITIONS["COORDX"]]),
                                          float(columns[self.POSITIONS["COORDY"]]),
                                          float(columns[self.POSITIONS["COORDZ"]])])
                    self.ndarray_xyz_coords = np.vstack((self.ndarray_xyz_coords, xyzcoords))

    def writePDB(self, finalpdb, *args):
        """
        Method that writes a pdb of the selected structures
        :param outputpath: name of the path to save the pdb
        :type: str
        :param outputname: name of the output pdb
        :type: str
        :param args: structure objects to save into the pdb
        """
        atomNumber = 0
        with open(finalpdb, "w") as out_pdb:
            for structure in args:
                if structure.id == "protein":
                    Atomtype = "ATOM"
                else:
                    Atomtype = "HETATM"
                for chain in structure:
                    for residue in chain:
                        for atom in residue:
                            atomNumber += 1
                            out_pdb.write("%-6s%5s %4s %3s %s%4s    %8s%8s%8s\n" % (Atomtype, atomNumber, atom.id, residue.id, chain.id, residue.num, atom.coords[0], atom.coords[1], atom.coords[2]))
                    out_pdb.write("TER\n")

    def writeAll(self, outputpath, outputname):
        """
        Method that writes the whole pdb

        :param outputpath: name of the path to save the pdb
        :type: str
        :param outputname: name of the output pdb
        :type: str
        :return: the path of the new pdb
        """
        finalpdb = os.path.join(outputpath, outputname)
        self.writePDB(finalpdb, self.Protein, self.Ligand, self.Other)
        return finalpdb

    def checkprotonation(self):
        """
        Method that change the HIS names to the correct name according to its actual protonation state
        """
        print("Checking the Histidine protonation State")
        for chain in self.Protein:
            for residue in chain:
                residue.checkHISProtonationState()

    def renumber(self, starting_number=1, constraint_dict=None):
        """
        Renumbers the each one of the chains starting from the starting_number

        :param starting_number: initial number for the structure
        :type starting_number: int
        """
        resnumber = starting_number
        for chain in self.Protein:
            for residue in chain:
                res_id = (residue.id, residue.num)
                if constraint_dict is not None and res_id in constraint_dict:
                    constraint_dict[res_id] = resnumber
                residue.renumber(resnumber)
                resnumber += 1
        for chain in self.Ligand:
            for residue in chain:
                res_id = (residue.id, residue.num)
                if constraint_dict is not None and res_id in constraint_dict:
                    constraint_dict[res_id] = resnumber
                residue.renumber(resnumber)
                resnumber += 1
        for chain in self.Other:
            for residue in chain:
                res_id = (residue.id, residue.num)
                if constraint_dict is not None and res_id in constraint_dict:
                    constraint_dict[res_id] = resnumber
                residue.renumber(resnumber)
                resnumber += 1

        return constraint_dict

    def joinChains(self):
        """
        This method unifies all the chains of the protein in one single chain.
        This is done because Tleap doesn't support chain identifiers, and, if different chains are provided,
        Tleap renumbers them in an aribtary way, making impossible to keep track of the residue numbers.
        """
        mainChain = self.Protein[0]
        for chain in self.Protein[1:]:
            mainChain.append(chain)
            self.Protein.remove(chain)

    def getDisulphideBondsforTleapTemplate(self):
        """
        This method converts the bonded cysteines information into a string to be substitued into the Tleap template
        :return: string with the bonded cysteines written with Tleap syntaxis
        """
        tleapString = "bond COMPLX.%s.SG COMPLX.%s.SG\n"
        bonds_to_return = []
        for cys_pair in self.bondedCYS:
            bonds_to_return.append(tleapString % (cys_pair[0].num, cys_pair[1].num))
        return "".join(bonds_to_return)

    def loadDisulphideBonds(self):
        """
        Method that checks the cysteines that are bonded using the euclidian distance between them as discriminator
        """
        cysteines = {}
        cheked_cys = set()
        for chain in self.Protein:
            for residue in chain:
                if residue.id == "CYS" or residue.id == "CYX":
                    for atom in residue:
                        if atom.id == "SG":
                            cysteines[residue] = atom.coords
        for cystiene in cysteines:
            cheked_cys.add(cystiene)
            for cystiene_2 in cysteines:
                if cystiene_2 not in cheked_cys:
                    coords1 = np.array([float(x) for x in cysteines[cystiene]])
                    coords2 = np.array([float(x) for x in cysteines[cystiene_2]])
                    distance = np.linalg.norm(coords1-coords2)
                    # 2.1 is the threshold for bonding
                    if distance <= 2.1:
                        self.bondedCYS.append((cystiene, cystiene_2))
        self.renameBondedCysteines()

    def renameBondedCysteines(self):
        # Method that renames the cysteines
        print("%d disulphide bounds found" % len(self.bondedCYS))
        for cys_pair in self.bondedCYS:
            print("Disulphide bound between CYS number %s and CYS number %s" % (cys_pair[0].num, cys_pair[1].num))
            for cys in cys_pair:
                print("Cysteine number %s renamed to CYX" % cys.num)
                cys.rename("CYX")

    def changeWaterNames(self, waterName=None):
        """
            Rename water atoms coming from PELE

            :param waterName: Name of the water residue
            :type waterName: str
        """
        if waterName is not None and waterName not in self.WATERS:
            self.WATERS.append(waterName)
        for chain in self.Other:
            for residue in chain:
                if residue.id in self.WATERS:
                    for atom in residue:
                        if atom.id not in self.VALID_WATER_ATOMS:
                            atom.id = self.WATER_ATOMS[atom.id]
                    residue.id = "WAT"

    def checkMissingAtoms(self):
        # Method that check that all the heavy atoms are in the templates and also checks that all residues have all the heavy atoms
        for chain in self.Protein:
            for i, residue in enumerate(chain):
                if residue.id in self.AtomTemplates:
                    atomsNames = set(residue.getChildNames())
                    if i == 0:
                        templateAtoms = self.AtomTemplates["N%s" % residue.id]
                    else:
                        templateAtoms = self.AtomTemplates[residue.id]
                    extra_atoms = atomsNames.difference(templateAtoms)
                    missing_atoms = templateAtoms.difference(atomsNames)
                    for atom in extra_atoms:
                        if atom != "OXT":
                            if "H" in atom:
                                print("Warning: Atom %s of Residue %s in chain %s not in Templates.\nRemoving Hydrogen" % (atom, residue.id, chain.id))
                                residue.remove(residue[atom])
                            else:
                                raise PDBLoadException("ERROR: Atom %s of Residue %s in chain %s not in Templates" % (atom, residue.id, chain.id))
                    for atom in missing_atoms:
                        print("Warning: Residue %s of chain %s doesn't have the Atom %s" % (residue.id, chain.id, atom))

    def getModifiedResiduesTleapTemplate(self):
        """
        Method that creates an string to be used in Tleap to load the forcefield parameters for the modified residues found
        :return: string with the templates to load in Tleap syntaxis
        """
        templatespath = os.path.join("".join(AdaptivePELE.constants.__path__), "MDtemplates/amber_%s.lib")
        tleapString = "loadoff %s\n" % templatespath
        stringToReturn = []
        for res in self.modified_res:
            stringToReturn.append(tleapString % res)
        return "".join(stringToReturn)

    def correctAlternativePositions(self):
        # This method selects the positions with higher occupancy when alternative positions are found
        All = (self.Protein, self.Ligand, self.Other)
        for structure in All:
            for chain in structure:
                for residue in chain:
                    residue.alternativepositions()

    def checkgaps(self):
        # Method that checks for possible gaps in the structure by checking the number of the residues
        for chain in self.Protein:
            prev_residue = 0
            for residue in chain:
                if prev_residue and residue.num > prev_residue + 1:
                    print("Warning: Possible gap found in chain %s between residue %s and %s" % (chain.id, prev_residue, residue.num))
                prev_residue = residue.num

    def checkLigand(self):
        for chain in self.Ligand:
            for residue in chain:
                for atom in residue:
                    if atom.id.startswith("CL"):
                        oldname = atom.id
                        atom.id = "Cl%s" % oldname[2:]
                        print("Atom %s of %s rename to %s" % (oldname, self.resname, atom.id))

    def addBoxAtom(self, boxCenter):
        """
            Add a dummy atom to represent the center of the ligand box
        """
        chain = None
        for chain in self.Other:
            # iterate until getting the last chain
            pass
        if chain is None:
            chain = Chain(self.Other, "D")
        residue = None
        for residue in chain:
            # iterate until getting the last residue in the chain
            pass
        if residue is None:
            dum_residue = Residue(chain, AdaptivePELE.constants.constants.AmberTemplates.DUM_res, 1)
        else:
            dum_residue = Residue(chain, AdaptivePELE.constants.constants.AmberTemplates.DUM_res, residue.num+1)
        Atom(dum_residue, AdaptivePELE.constants.constants.AmberTemplates.DUM_atom, boxCenter, 1.00, 0.00)

    def get_borders(self):
        """
        Gets the maximum and minimal value for each of the 3D axis
        :return: array with tuples containing the maximum and minimum values of each axis
        [(X_max,X_min),(Y_max,Y_min),(Z_max,Z_min)]
        """
        bondaries = []
        for i in range(3):  # X,Y,Z
            upper_bound = round(max(self.ndarray_xyz_coords[:, [i]])[0], 3)
            lower_bound = round(min(self.ndarray_xyz_coords[:, [i]])[0], 3)
            bondaries.append((upper_bound, lower_bound))
        return bondaries

    def compute_water_box(self, waterBoxSize=None, boxCenter=None, boxRadius=None):
        """
        Function that computes the water box needed for the simulation.
        if a boxcenter is provided. the amount of water buffer required will be calculated for each axis to ensure that
        there is enough water, with at least 2 A of extra buffer. If the value of the axis is smallets than the waterbox defined ,
        the water box will be the one used
        :return: string needed for Tleap to build the water box
        """
        water_box_axis = []
        water_string = "{%s,%s,%s}"
        if boxCenter:
            bondaries = self.get_borders()
            for i in range(3):  # X,Y,Z
                up_buf = 2 + int(math.ceil(boxRadius - np.linalg.norm(max(bondaries[i][0], boxCenter[i]) - boxCenter[i])))
                down_buf = 2 + int(math.ceil(boxRadius - np.linalg.norm(min(bondaries[i][1], boxCenter[i]) - boxCenter[i])))
                water_box_axis.append(max(up_buf, down_buf, waterBoxSize))
        else:
            water_box_axis = [waterBoxSize, waterBoxSize, waterBoxSize]
        return water_string % (water_box_axis[0], water_box_axis[1], water_box_axis[2])

    def preparePDBforMD(self, constraints=None, boxCenter=None):
        """
            Method that prepares the pdb to be used in adaptivePELE MD simulation

            :param constraints: List of the atoms to constraint
            :type constraints: list
        """
        # Check if the structure has posible gaps
        self.checkgaps()
        # Select the positions with higher occupancy if alternative positions are found
        self.correctAlternativePositions()
        # Load the information of disulphidebonds
        self.loadDisulphideBonds()
        # check the protonation states of the histidines
        self.checkprotonation()
        # Rename atoms from the ligand to match parmchk atom names
        self.checkLigand()
        # Make a unique chain for the protein to avoid problems with Tleap
        # Because Tleap doesn't support chain ids
        self.joinChains()
        constraint_dict = None
        if constraints is not None:
            constraint_dict = {}
            for atom1, atom2, _ in constraints:
                res1 = atom1.split(":")[1:]
                res1[1] = int(res1[1])
                res2 = atom2.split(":")[1:]
                res2[1] = int(res2[1])
                res1 = tuple(res1)
                res2 = tuple(res2)
                if res1 not in constraint_dict:
                    constraint_dict[res1] = None
                if res2 not in constraint_dict:
                    constraint_dict[res2] = None
        # Renumber the pdb and remove insertion codes
        new_constraints = self.renumber(constraint_dict=constraint_dict)
        # Check for missing atoms
        self.checkMissingAtoms()
        # change PELE water names
        self.changeWaterNames()
        if boxCenter is not None:
            # add extra dummy atom
            self.addBoxAtom(boxCenter)
        return new_constraints


class PDBase:
    """
    Abstract class to hold the different pdb structures
    """
    def __init__(self, parent, ID):
        """
        :param parent: Object that is one step above in the hirearchy.
        The used hirearchy is the following: Structure - Chain - Residue - Atom
        :param ID: Name of the object to instance
        """
        self.parent = parent
        self.id = ID
        # List with the objects that are one step bellow
        self.childs = []
        self.child_dict = {}

    def setHirearchy(self):
        # Method that loads the current object to its father childs list
        self.parent.childs.append(self)
        self.parent.child_dict[self.id] = self

    def rename(self, newname):
        # Method to rename the object
        self.id = newname

    def __iter__(self):
        for child in self.childs:
            yield child

    def __getitem__(self, index):
        try:
            return self.childs[index]
        except TypeError:
            return self.child_dict[index]

    def getChildNames(self):
        # Method that returns a list with the names of all the child objects that are one step bellow
        return [child.id for child in self.childs]

    def append(self, target):
        self.childs = self.childs + target.childs
        for child in target:
            child.parent = self

    def remove(self, target):
        self.childs.remove(target)


class Structure(PDBase):
    pass


class Chain(PDBase):
    def __init__(self, parent, ID):
        PDBase.__init__(self, parent, ID)
        self.setHirearchy()


class Residue(PDBase):
    def __init__(self, parent, ID, number):
        PDBase.__init__(self, parent, ID)
        self.num, self.insertionCode = self.set_number(number)
        self.setHirearchy()

    def set_number(self, number):
        insertion = None
        try:
            num = int(number)
        except ValueError:
            num = int(number[:-1])
            insertion = number[-1]
        return num, insertion

    def checkHISProtonationState(self):
        """
        Method that renames the histidines according to their protonation states
        """
        if self.id == "HIS":
            HD1, HE1 = False, False
            for atom in self.childs:
                if atom.id == "HD1":
                    HD1 = True
                elif atom.id == "HE1":
                    HE1 = True
            if HD1 and HE1:
                self.rename("HIP")
                print("Histidine number %s renamed to HIP" % self.num)
            elif HD1:
                self.rename("HID")
                print("Histidine number %s renamed to HID" % self.num)
            elif HE1:
                self.rename("HIE")
                print("Histidine number %s renamed to HIE" % self.num)

    def renumber(self, new_number):
        self.num = new_number

    def alternativepositions(self):
        atomsToRemove = []
        alternativepositions = {}
        for atom in self:
            if atom.ocupancy:
                if atom.ocupancy < 1:
                    alternativepositions.setdefault(atom.id, []).append(atom)
        for key in alternativepositions:
            bigger = 0
            lastAtom = None
            for value in alternativepositions[key]:
                if lastAtom:
                    if value.ocupancy > bigger:
                        bigger = value.ocupancy
                        atomsToRemove.append(lastAtom)
                        lastAtom = value
                    else:
                        atomsToRemove.append(value)
                else:
                    bigger = value.ocupancy
                    lastAtom = value
        if len(atomsToRemove) > 0:
            print("Alternative positions found on residue %s %s. Keeping the positions with higher occupancy" % (self.id, self.num))
        for atom in atomsToRemove:
            self.childs.remove(atom)


class Atom(PDBase):
    def __init__(self, parent, ID, coordinates, ocupancy, Bfactor):
        PDBase.__init__(self, parent, ID)
        self.setHirearchy()
        self.coords = coordinates
        self.ocupancy = ocupancy
        if self.ocupancy:
            self.ocupancy = float(self.ocupancy)
        self.Bfactor = Bfactor<|MERGE_RESOLUTION|>--- conflicted
+++ resolved
@@ -3,14 +3,6 @@
 import numpy as np
 import glob
 import AdaptivePELE.constants
-<<<<<<< HEAD
-MDTRAJ = True
-try:
-    import mdtraj as md
-except ImportError:
-    MDTRAJ = False
-=======
->>>>>>> 9ccefecd
 import math
 
 
