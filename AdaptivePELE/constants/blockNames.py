class ClusteringTypes:
    type = "type"
    params = "params"
    rmsd = "rmsd"
    contactMap = "contactMap"
    lastSnapshot = "lastSnapshot"
    null = "null"
    thresholdCalculator = "thresholdCalculator"
    ligandResname = "ligandResname"
    ligandResnum = "ligandResnum"
    ligandChain = "ligandChain"
    alternativeStructure = "alternativeStructure"
    contactThresholdDistance = "contactThresholdDistance"
    nclusters = "nclusters"
    similarityEvaluator = "similarityEvaluator"
    differenceDistance = "differenceDistance"
    Jaccard = "Jaccard"
    correlation = "correlation"
    symmetries = "symmetries"


class ThresholdCalculator:
    type = "type"
    params = "params"
    heaviside = "heaviside"
    constant = "constant"


class ThresholdCalculatorParams:
    conditions = "conditions"
    values = "values"
    value = "value"


class DensityCalculator:
    type = "type"
    params = "params"
    heaviside = "heaviside"
    null = "null"
    constant = "constant"
    continuous = "continuous"
    exitContinuous = "exitContinuous"


class DensityCalculatorParams:
    conditions = "conditions"
    values = "values"


class StringSpawningTypes:
    type = "type"
    independent = "independent"
    independentMetric = "independentMetric"
    sameWeight = "sameWeight"
    inverselyProportional = "inverselyProportional"
    epsilon = "epsilon"
    fast = "FAST"
    simulatedAnnealing = "simulatedAnnealing"
    # New parameters for variable epsilon(experimental)
    variableEpsilon = "variableEpsilon"
    UCB = "UCB"
    REAP = "REAP"
    null = "null"


class SpawningParams:
    params = "params"
    epsilon = "epsilon"
    temperature = "T"
    threshold = "threshold"
    report_filename = "reportFilename"
    report_col = "metricColumnInReport"
    minValue = "min"
    maxValue = "max"
    condition = "condition"
    # New parameters for variable epsilon(experimental)
    varEpsilonType = "varEpsilonType"
    maxEpsilon = "maxEpsilon"
    minEpsilon = "minEpsilon"
    variationWindow = "variationWindow"  # Last epoch of variable epsilon,if
    # current epoch > than variation Window, set epsilon to minEpsilon
    maxEpsilonWindow = "maxEpsilonWindow"
    period = "period"  # Only useful for periodic epsilon modes
    density = "density"
    metricWeights = "metricWeights"
    linear = "linear"
    boltzmann = "boltzmann"
    alpha = "alpha"
    nclusters = "n"
    metricsInd = "metricsInd"


class SpawningDensity:
    values = "values"
    conditions = "conditions"


class VariableEpsilonTypes:
    linearVariation = "linearVariation"
    contactsVariation = "contactsVariation"


class SimulationType:
    type = "type"
    pele = "pele"
    md = "md"
    test = "test"


class SimulationParams:
    params = "params"
    processors = "processors"
    executable = "executable"
    templetizedControlFile = "controlFile"
    dataFolder = "data"
    documentsFolder = "documents"
    destination = "destination"
    origin = "origin"
    seed = "seed"
    peleSteps = "peleSteps"
    iterations = "iterations"
    exitCondition = "exitCondition"
    metricCol = "metricCol"
    exitValue = "exitValue"
    trajectories = "trajectories"
    modeMovingBox = "modeMovingBox"
    modeMovingBoxBinding = "binding"
    modeMovingBoxUnBinding = "unbinding"
    equilibrationMode = "equilibrationMode"
    equilibrationLastSnapshot = "equilibrationLastSnapshot"
    equilibrationSelect = "equilibrationSelect"
    equilibrationCluster = "equilibrationCluster"
    numberEquilibrationStructures = "numberEquilibrationStructures"
    boxCenter = "boxCenter"
    boxRadius = "boxRadius"
    runEquilibration = "runEquilibration"
    condition = "condition"
    numTrajs = "numberTrajectories"
    equilibrationLength = "equilibrationLength"
    trajectoryName = "trajectoryName"
    srun = "useSrun"
<<<<<<< HEAD
    # params for MD
    ligandCharge = "ligandCharge"
    nonBondedCutoff = "nonBondedCutoff"
    Temperature = "temperature"
    runningPlatform = "runningPlatform"
    minimizationIterations = "minimizationIterations"
    repoterfreq = "reporterFrequency"
    productionLength = "productionLength"
    waterBoxSize = "WaterBoxSize"
=======
    srunParameters = "srunParameters"
>>>>>>> b9891158


class ExitConditionType:
    type = "type"
    metric = "metric"
    clustering = "clustering"
    metricMultipleTrajs = "metricMultipleTrajectories"


class ControlFileParams:
    generalParams = "generalParams"
    spawningBlockname = "spawning"
    simulationBlockname = "simulation"
    clusteringBlockname = "clustering"


class GeneralParams:
    restart = "restart"
    outputPath = "outputPath"
    initialStructures = "initialStructures"
    debug = "debug"
    writeAllClustering = "writeAllClusteringStructures"
    nativeStructure = "nativeStructure"<|MERGE_RESOLUTION|>--- conflicted
+++ resolved
@@ -139,7 +139,7 @@
     equilibrationLength = "equilibrationLength"
     trajectoryName = "trajectoryName"
     srun = "useSrun"
-<<<<<<< HEAD
+    srunParameters = "srunParameters"
     # params for MD
     ligandCharge = "ligandCharge"
     nonBondedCutoff = "nonBondedCutoff"
@@ -149,9 +149,6 @@
     repoterfreq = "reporterFrequency"
     productionLength = "productionLength"
     waterBoxSize = "WaterBoxSize"
-=======
-    srunParameters = "srunParameters"
->>>>>>> b9891158
 
 
 class ExitConditionType:
