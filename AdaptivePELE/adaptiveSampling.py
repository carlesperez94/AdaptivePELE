import numpy as np
import sys
import shutil
import os
import json
import time
import glob
import argparse
import networkx as nx
import atexit
from AdaptivePELE.constants import blockNames, constants
from AdaptivePELE.atomset import atomset
from AdaptivePELE.utilities import utilities
from AdaptivePELE.validator import controlFileValidator
from AdaptivePELE.spawning import spawning, spawningTypes
from AdaptivePELE.simulation import simulationrunner, simulationTypes
from AdaptivePELE.clustering import clustering, clusteringTypes


def parseArgs():
    parser = argparse.ArgumentParser(description="Perform several iterations of"
                                     " simulations using adaptive sampling to "
                                     "distribute the processors in order "
                                     "to optimize sampling")
    parser.add_argument('controlFile', type=str)
    args = parser.parse_args()
    return args


def expandInitialStructuresWildcard(initialStructuresWildcard):
    """
        Returns the initial structures after expanding the initial structures wildcard

        :param initialStructureWildcard: Wildcard that matches the initial structures
        :type initialStructureWildcard: str

        :return totalInitialStructures: The expanded initial structures
        :rtype: list of str
    """
    totalInitialStructures = []
    for initialStructureWildcard in initialStructuresWildcard:
        expandedStructures = glob.glob(initialStructureWildcard)
        totalInitialStructures.extend(expandedStructures)
    return totalInitialStructures


def checkSymmetryDict(clusteringBlock, initialStructures, resname):
    """
        Check if the symmetries dictionary is valid for the ligand

        :param clusteringBlock: JSON block with the clustering-related parameters
        :type clusteringBlock: json
        :param initialStructures: List with initial structures
        :type initialStructures: list
        :param resname: Residue name of the ligand in the system pdb
        :type resname: str

        :raise AssertionError: If atoms are not found in the structure
     """
    symmetries = clusteringBlock[blockNames.ClusteringTypes.params].get(blockNames.ClusteringTypes.symmetries, {})
    for structure in initialStructures:
        PDB = atomset.PDB()
        PDB.initialise(str(structure), resname=resname)
        utilities.assertSymmetriesDict(symmetries, PDB)


def fixReportsSymmetry(outputPath, resname, nativeStructure, symmetries):
    """
        Adds a new column in the report file with the RMSD that takes into account symmetries.
        New reports are stored in the fixedReport_i where i is the number of the report

        :param outputPath: Path where trajectories are found
        :type outputPath: str
        :param resname: Residue name of the ligand in the pdb
        :type resname: str
        :param nativeStructure: Path to the native structure pdb
        :type nativeStructure: str
        :param symmetries: Dictionary containg the symmetries of the ligand
        :type symmetries: dict

        :raise IndexError: If original report file not found in output folder
    """
    outputFilename = "fixedReport_%d" #move to constants?
    trajName = "*traj*.pdb" #move to constants?
    reportName = "*report_%d" #move to constants?
    trajs = glob.glob(os.path.join(outputPath, trajName))
    nativePDB = atomset.PDB()
    nativePDB.initialise(str(nativeStructure), resname=resname)
    for traj in trajs:
        trajNum = utilities.getTrajNum(traj)
        rmsd = list(utilities.getRMSD(traj, nativePDB, resname, symmetries))
        try:
            reportFilename = glob.glob(os.path.join(outputPath, reportName) % trajNum)[0]
        except IndexError:
            raise IndexError("File %s not found in folder %s" % (reportName % trajNum, outputPath))
        rmsd.insert(0, "\tCorrected RMSD")
        with open(reportFilename, "r") as f:
            report = f.readlines()
        outfile = open(os.path.join(outputPath, outputFilename % trajNum), "w")
        for line, value in zip(report, rmsd):
            outfile.write(line.rstrip("\n")+str(value)+"\n")
        outfile.close()


def copyInitialStructures(initialStructures, tmpInitialStructuresTemplate, iteration):
    """
        Copies the initial structures from a certain iteration

        :param initialStructures: Name of the initial structures to copy
        :type initialStructures: list of str
        :param tmpInitialStructuresTemplate: Template with the name of the initial strutctures
        :type tmpInitialStructuresTemplate: str
        :param iteration: Epoch number
        :type iteration: int
    """

    for i, name in enumerate(initialStructures):
        shutil.copyfile(name, tmpInitialStructuresTemplate % (iteration, i))


def createMultipleComplexesFilenames(numberOfSnapshots, tmpInitialStructuresTemplate, iteration):
    """
        Creates the string to substitute the complexes in the PELE control file

        :param numberOfSnapshots: Number of complexes to write
        :type numberOfSnapshots: int
        :param tmpInitialStructuresTemplate: Template with the name of the initial strutctures
        :type tmpInitialStructuresTemplate: str
        :param iteration: Epoch number
        :type iteration: int

        :returns: jsonString to be substituted in PELE control file
        :rtype: str
    """
    jsonString = "\n"
    for i in range(numberOfSnapshots-1):
        jsonString += constants.inputFileTemplate % (tmpInitialStructuresTemplate % (iteration, i)) + ",\n"
    jsonString += constants.inputFileTemplate % (tmpInitialStructuresTemplate % (iteration, numberOfSnapshots-1))
    return jsonString


def generateTrajectorySelectionString(epoch, epochOutputPathTempletized):
    """
        Generates the template for the name of the trajectories in a given epoch
        :param Poch: Epoch number
        :type epoch: int
        :param epochOutputPathTempletized: Templetized path where the trajectories of any epoch are stored
        :type epochOutputPathTempletized: str
    """
    return "[\"" + os.path.join(epochOutputPathTempletized % epoch, constants.trajectoryBasename) + "\"]"


def findFirstRun(outputPath, clusteringOutputObject):
    """
        Find the last epoch that was properly simulated and clusterized and
        and return the first epoch to run in case of restart

        :param outputPath: Simulation output path
        :type outputPath: str
        :param clusteringOutputObject: Templetized name of the clustering object
        :type clusteringOutputObject: str

        :return: Current epoch
        :rtype: int 
    """

    folderWithSimulationData = outputPath
    allFolders = os.listdir(folderWithSimulationData)
    epochFolders = [int(epoch) for epoch in allFolders if epoch.isdigit()]
    epochFolders.sort(reverse=True)

    objectsFound = []
    for epoch in epochFolders:
        if os.path.exists(clusteringOutputObject % epoch):
            objectsFound.append(epoch)
        if objectsFound and epoch < (objectsFound[0]-5):
            break
    while objectsFound:
        epoch = objectsFound.pop(0)
        if checkIntegrityClusteringObject(clusteringOutputObject % epoch):
            return epoch + 1
    return 0


def checkIntegrityClusteringObject(objectPath):
    """
        Test wheter the found clustering object to reload is a valid object

        :param objectPath: Clustering objec path
        :type objectPath: str

        :returns: True if the clustering object found is valid
        :rtype: bool
    """
    try:
        utilities.readClusteringObject(objectPath)
        return True
    except EOFError:
        return False


def loadParams(jsonParams):
    """
        Read the control file in JSON format and extract the blocks of simulation,
        general parameters, clustering and spawning

        :param jsonParams: Control file in JSON format from where the parameters will be read
        :type jsonParams: json str
    """
    jsonFile = open(jsonParams, 'r').read()
    parsedJSON = json.loads(jsonFile)

    return parsedJSON[blockNames.ControlFileParams.generalParams], parsedJSON[blockNames.ControlFileParams.spawningBlockname],\
        parsedJSON[blockNames.ControlFileParams.simulationBlockname], parsedJSON[blockNames.ControlFileParams.clusteringBlockname]


def saveInitialControlFile(jsonParams, originalControlFile):
    """ Save the control file jsonParams in originalControlFile

        :param jsonParams: Input control file in JSON format
        :type jsonParams: str
        :param originalControlFile: Path where to save the control file
        :type originalControlFile: str
    """
    file = open(originalControlFile, 'w')
    jsonFile = open(jsonParams, 'r').read()
    file.write(jsonFile)


def needToRecluster(oldClusteringMethod, newClusteringMethod):
    """ 
        Check if the parameters have changed in a restart and we need to redo
        the clustering. In particular: type of clustering, theshold calculator
        or distance

        :param oldClusteringMethod: Clustering in a previous simulation before the restart
        :type oldClusteringMethod: :py:class:`.Clustering`
        :param newClusteringMethod: Clustering in the restarted simulation
        :type newClusteringMethod: :py:class:`.Clustering`

        :returns: If clustering needs to be redone
        :rtype: bool
    """

    # Check 1: change of type
    if oldClusteringMethod.type != newClusteringMethod.type:
        return True

    # Check 2: Change of thresholdCalculator and thresholdDistance
    if oldClusteringMethod.type == clusteringTypes.CLUSTERING_TYPES.contacts or\
       oldClusteringMethod.type == clusteringTypes.CLUSTERING_TYPES.contactMapAccumulative:
        return oldClusteringMethod.thresholdCalculator != newClusteringMethod.thresholdCalculator or\
                abs(oldClusteringMethod.contactThresholdDistance - newClusteringMethod.contactThresholdDistance) > 1e-7


def clusterEpochTrajs(clusteringMethod, epoch, epochOutputPathTempletized, processorsToClusterMapping):
    """
        Cluster the trajecotories of a given epoch

        :param clusteringMethod: Clustering object
        :type clusteringMethod: :py:class:`.Clustering` 
        :param epoch: Number of the epoch to cluster
        :type epoch: int
        :param epochOutputPathTempletized: Path where to find the trajectories
        :type epochOutputPathTempletized: str
"""

    snapshotsJSONSelectionString = generateTrajectorySelectionString(epoch, epochOutputPathTempletized)
    paths = eval(snapshotsJSONSelectionString)
    if len(glob.glob(paths[-1])) == 0:
<<<<<<< HEAD
        sys.exit("No trajectories to cluster! Matching path:%s"%paths[-1])
    clusteringMethod.cluster(paths, processorsToClusterMapping)
=======
        sys.exit("No more trajectories to cluster")
    clusteringMethod.cluster(paths)
>>>>>>> e42a48c4


def clusterPreviousEpochs(clusteringMethod, finalEpoch, epochOutputPathTempletized, simulationRunner):
    """
        Cluster all previous epochs using the clusteringMethod object

        :param clusteringMethod: Clustering object
        :type clusteringMethod: :py:class:`.Clustering`
        :param finalEpoch: Last epoch to cluster (not included)
        :type finalEpoch: int
        :param epochOutputPathTempletized: Path where to find the trajectories
        :type epochOutputPathTempletized: str
        :param simulationRunner: Simulation runner object
"""
    for i in range(finalEpoch):
        simulationRunner.readMappingFromDisk(epochOutputPathTempletized % i) #TODO: ask joan
        clusterEpochTrajs(clusteringMethod, i, epochOutputPathTempletized, simulationRunner.processorsToClusterMapping)


def getWorkingClusteringObjectAndReclusterIfNecessary(firstRun, outputPathConstants, clusteringBlock, spawningParams, simulationRunner):
    """
        It reads the previous clustering method, and, if there are changes,
        it reclusters the previous trajectories. Returns the clustering object to use

        :param firstRun: New epoch to run
        :type firstRun: int
        :param outputPathConstants: Contains outputPath-related constants
        :type outputPathConstants: :py:class:`.OutputPathConstants`
        :param clusteringBlock: Contains the new clustering block
        :type clusteringBlock: json
        :param spawningParams: Spawning params, to know what reportFile and column to read
        :type spawningParams: :py:class:`.SpawningParams`

        :returns clusteringMethod: The clustering method to use in the adaptive sampling simulation
        :rtype: :py:class:`.Clustering`
    """

    lastClusteringEpoch = firstRun - 1
    clusteringObjectPath = outputPathConstants.clusteringOutputObject % (lastClusteringEpoch)
    oldClusteringMethod = utilities.readClusteringObject(clusteringObjectPath)

    clusteringBuilder = clustering.ClusteringBuilder()
    clusteringMethod = clusteringBuilder.buildClustering(clusteringBlock,
                                                         spawningParams.reportFilename,
                                                         spawningParams.reportCol)

    if needToRecluster(oldClusteringMethod, clusteringMethod):
        print "Reclustering!"
        startTime = time.time()
        clusterPreviousEpochs(clusteringMethod, firstRun, outputPathConstants.epochOutputPathTempletized, simulationRunner)
        endTime = time.time()
        print "Reclustering took %s sec" % (endTime - startTime)
    else:
        clusteringMethod = oldClusteringMethod
        clusteringMethod.setCol(spawningParams.reportCol)

    return clusteringMethod


def buildNewClusteringAndWriteInitialStructuresInRestart(firstRun, outputPathConstants, clusteringBlock,
                                                         spawningParams, spawningCalculator, simulationRunner):
    """
        It reads the previous clustering method, and if there are changes (clustering method or related to thresholds),
        reclusters the previous trajectories. Returns the clustering object to use,
        and the initial structure filenames as strings

        :param firstRun: New epoch to run
        :type firstRun: int
        :param outputPathConstants: Contains outputPath-related constants
        :type outputPathConstants: str
        :param clusteringBlock: Contains the new clustering block
        :type clusteringBlock: json
        :param spawningParams: Spawning params
        :type spawningParams: :py:class:`.SpawningParams`
        :param spawningCalculator: Spawning calculator object
        :type spawningCalculator: :py:class:`.SpawningCalculator`
        :param simulationRunner: :py:class:`.SimulationRunner` Simulation runner object
        :type simulationRunner: :py:class:`.SimulationRunner`

        :returns: (clusteringMethod, initialStructuresAsString): 

        **clusteringMethod** (:py:class:`.Clustering`) The clustering method to use in the adaptive sampling simulation
        **initialStructuresAsString** (str) The initial structures filenames
    """

    clusteringMethod = getWorkingClusteringObjectAndReclusterIfNecessary(firstRun, outputPathConstants, clusteringBlock, spawningParams, simulationRunner)

    if not hasattr(clusteringMethod, "conformationNetwork"):
        clusteringMethod.epoch = firstRun

    degeneracyOfRepresentatives = spawningCalculator.calculate(clusteringMethod.clusters.clusters, simulationRunner.parameters.processors-1, spawningParams, firstRun)
    spawningCalculator.log()
    print "Degeneracy", degeneracyOfRepresentatives
    seedingPoints, procMapping = spawningCalculator.writeSpawningInitialStructures(outputPathConstants, degeneracyOfRepresentatives, clusteringMethod, firstRun)
    initialStructuresAsString = createMultipleComplexesFilenames(seedingPoints, outputPathConstants.tmpInitialStructuresTemplate, firstRun)
    simulationRunner.updateMappingProcessors(procMapping)

    return clusteringMethod, initialStructuresAsString


def buildNewClusteringAndWriteInitialStructuresInNewSimulation(debug, outputPath, controlFile, outputPathConstants, clusteringBlock, spawningParams, initialStructures):
    """
        Build the clustering object and copies initial structures from control file.
        Returns the clustering object to use and the initial structures filenames as string

        :param debug: In debug, it will not remove the simulations
        :type debug: bool
        :param outputPath: Simulation output path
        :type outputPath: str
        :param controlFile: Adaptive sampling control file
        :type controlFile: str
        :param outputPathConstants: Contains outputPath-related constants
        :type outputPathConstants: :py:class:`.OutputPathConstants`
        :param clusteringBlock: Contains the new clustering block
        :type clusteringBlock: json
        :param spawningParams: Spawning params
        :type spawningParams: :py:class:`.SpawningParams`
        :param initialStructures: Control file initial structures
        :type initialStructures: list

        **clusteringMethod** (:py:class:`.Clustering`) The clustering method to use in the adaptive sampling simulation
        **initialStructuresAsString** (str) The initial structures filenames
    """
    if not debug:
        shutil.rmtree(outputPath)
    utilities.makeFolder(outputPath)
    saveInitialControlFile(controlFile, outputPathConstants.originalControlFile)

    firstRun = 0
    copyInitialStructures(initialStructures, outputPathConstants.tmpInitialStructuresTemplate, firstRun)
    initialStructuresAsString = createMultipleComplexesFilenames(len(initialStructures), outputPathConstants.tmpInitialStructuresTemplate, firstRun)

    clusteringBuilder = clustering.ClusteringBuilder()
    clusteringMethod = clusteringBuilder.buildClustering(clusteringBlock,
                                                         spawningParams.reportFilename,
                                                         spawningParams.reportCol)
    initialClusters = []
    return clusteringMethod, initialStructuresAsString, initialClusters


def preparePeleControlFile(epoch, outputPathConstants, simulationRunner, peleControlFileDictionary):
    """
        Substitute the parameters in the PELE control file specified with the
        provided in the control file

        :param epoch: Epoch number
        :type epoch: int
        :param outputPathConstants: Object that has as attributes constant related to the outputPath that will be used to create the working control file
        :type outputPathConstants: :py:class:`.OutputPathConstants`
        :param simulationRunner: Simulation runner object
        :type simulationRunner: `.SimulationRunner`
        :param peleControlFileDictionary: Dictonary containing the values of the parameters to substitute in the control file
        :type peleControlFileDictionary: dict
    """
    outputDir = outputPathConstants.epochOutputPathTempletized % epoch
    utilities.makeFolder(outputDir)
    peleControlFileDictionary["OUTPUT_PATH"] = outputDir
    peleControlFileDictionary["SEED"] = simulationRunner.parameters.seed + epoch*simulationRunner.parameters.processors
    simulationRunner.makeWorkingControlFile(outputPathConstants.tmpControlFilename % epoch, peleControlFileDictionary)


def main(jsonParams):
    """
        Main body of the adaptive sampling program.

        :params jsonParams: A string with the name of the control file to use
        :type jsonParams: str
    """

    controlFileValidator.validate(jsonParams)
    generalParams, spawningBlock, simulationrunnerBlock, clusteringBlock = loadParams(jsonParams)

    spawningAlgorithmBuilder = spawning.SpawningAlgorithmBuilder()
    spawningCalculator, spawningParams = spawningAlgorithmBuilder.build(spawningBlock)

    runnerbuilder = simulationrunner.RunnerBuilder()
    simulationRunner = runnerbuilder.build(simulationrunnerBlock)

    restart = generalParams[blockNames.GeneralParams.restart]
    debug = generalParams[blockNames.GeneralParams.debug]
    outputPath = generalParams[blockNames.GeneralParams.outputPath]
    initialStructuresWildcard = generalParams[blockNames.GeneralParams.initialStructures]
    writeAll = generalParams[blockNames.GeneralParams.writeAllClustering]
    nativeStructure = generalParams.get(blockNames.GeneralParams.nativeStructure, '')
    resname = str(clusteringBlock[blockNames.ClusteringTypes.params][blockNames.ClusteringTypes.ligandResname])

    print "================================"
    print "            PARAMS              "
    print "================================"
    print "Restarting simulations", restart
    print "Debug:", debug

    print "Iterations: %d, Mpi processors: %d, Pele steps: %d" % (simulationRunner.parameters.iterations, simulationRunner.parameters.processors, simulationRunner.parameters.peleSteps)

    print "SpawningType:", spawningTypes.SPAWNING_TYPE_TO_STRING_DICTIONARY[spawningCalculator.type]

    print "SimulationType:", simulationTypes.SIMULATION_TYPE_TO_STRING_DICTIONARY[simulationRunner.type]
    if simulationRunner.hasExitCondition():
        print "Exit condition:", simulationTypes.EXITCONDITION_TYPE_TO_STRING_DICTIONARY[simulationRunner.parameters.exitCondition.type]
    print "Clustering method:", clusteringBlock[blockNames.ClusteringTypes.type]

    print "Output path: ", outputPath
    print "Initial Structures: ", initialStructuresWildcard
    print "================================\n\n"

    initialStructures = expandInitialStructuresWildcard(initialStructuresWildcard)
    checkSymmetryDict(clusteringBlock, initialStructures, resname)

    outputPathConstants = constants.OutputPathConstants(outputPath)

    if not debug: atexit.register(utilities.cleanup, outputPathConstants.tmpFolder)

    utilities.makeFolder(outputPath)
    utilities.makeFolder(outputPathConstants.tmpFolder)
    saveInitialControlFile(jsonParams, outputPathConstants.originalControlFile)

    firstRun = findFirstRun(outputPath, outputPathConstants.clusteringOutputObject)

    if restart and firstRun != 0:
        clusteringMethod, initialStructuresAsString = buildNewClusteringAndWriteInitialStructuresInRestart(firstRun, outputPathConstants, clusteringBlock, spawningParams, spawningCalculator, simulationRunner)
    else:
        firstRun = 0  # if restart false, but there were previous simulations
        clusteringMethod, initialStructuresAsString, initialClusters = buildNewClusteringAndWriteInitialStructuresInNewSimulation(debug, outputPath, jsonParams, outputPathConstants, clusteringBlock, spawningParams, initialStructures)

    peleControlFileDictionary = {"COMPLEXES": initialStructuresAsString, "PELE_STEPS": simulationRunner.parameters.peleSteps}

    for i in range(firstRun, simulationRunner.parameters.iterations):
        print "Iteration", i

        print "Preparing control file..."
        preparePeleControlFile(i, outputPathConstants, simulationRunner, peleControlFileDictionary)

        print "Production run..."
        if not debug:
            startTime = time.time()
            simulationRunner.runSimulation(outputPathConstants.tmpControlFilename % i)
            endTime = time.time()
            print "PELE %s sec" % (endTime - startTime)

        simulationRunner.writeMappingToDisk(outputPathConstants.epochOutputPathTempletized % i)

        print "Clustering..."
        startTime = time.time()
        clusterEpochTrajs(clusteringMethod, i, outputPathConstants.epochOutputPathTempletized, simulationRunner.processorsToClusterMapping)
        endTime = time.time()
        print "Clustering ligand: %s sec" % (endTime - startTime)

        degeneracyOfRepresentatives = spawningCalculator.calculate(clusteringMethod.clusters.clusters, simulationRunner.parameters.processors-1, spawningParams, i)
        spawningCalculator.log()
        print "Degeneracy", degeneracyOfRepresentatives


        clusteringMethod.writeOutput(outputPathConstants.clusteringOutputDir % i,
                                     degeneracyOfRepresentatives,
                                     outputPathConstants.clusteringOutputObject % i, writeAll)

        if i > 0:
            # Remove old clustering object, since we already have a newer one
            try:
                os.remove(outputPathConstants.clusteringOutputObject % (i-1))
            except OSError:
                # In case of restart
                pass

        # Prepare for next pele iteration
        if i != simulationRunner.parameters.iterations-1:
            numberOfSeedingPoints, procMapping = spawningCalculator.writeSpawningInitialStructures(outputPathConstants, degeneracyOfRepresentatives, clusteringMethod, i+1)
            simulationRunner.updateMappingProcessors(procMapping)
            initialStructuresAsString = createMultipleComplexesFilenames(numberOfSeedingPoints, outputPathConstants.tmpInitialStructuresTemplate, i+1)
            peleControlFileDictionary["COMPLEXES"] = initialStructuresAsString

        if clusteringMethod.symmetries and nativeStructure:
            fixReportsSymmetry(outputPathConstants.epochOutputPathTempletized % i, resname,
                               nativeStructure, clusteringMethod.symmetries)

        # check exit condition, if defined
        if simulationRunner.hasExitCondition() and simulationRunner.checkExitCondition(clusteringMethod):
            print "Simulation exit condition met at iteration %d" % i
            break

if __name__ == '__main__':
    args = parseArgs()
    main(args.controlFile)<|MERGE_RESOLUTION|>--- conflicted
+++ resolved
@@ -253,7 +253,7 @@
                 abs(oldClusteringMethod.contactThresholdDistance - newClusteringMethod.contactThresholdDistance) > 1e-7
 
 
-def clusterEpochTrajs(clusteringMethod, epoch, epochOutputPathTempletized, processorsToClusterMapping):
+def clusterEpochTrajs(clusteringMethod, epoch, epochOutputPathTempletized):
     """
         Cluster the trajecotories of a given epoch
 
@@ -268,13 +268,8 @@
     snapshotsJSONSelectionString = generateTrajectorySelectionString(epoch, epochOutputPathTempletized)
     paths = eval(snapshotsJSONSelectionString)
     if len(glob.glob(paths[-1])) == 0:
-<<<<<<< HEAD
         sys.exit("No trajectories to cluster! Matching path:%s"%paths[-1])
-    clusteringMethod.cluster(paths, processorsToClusterMapping)
-=======
-        sys.exit("No more trajectories to cluster")
     clusteringMethod.cluster(paths)
->>>>>>> e42a48c4
 
 
 def clusterPreviousEpochs(clusteringMethod, finalEpoch, epochOutputPathTempletized, simulationRunner):
@@ -291,7 +286,7 @@
 """
     for i in range(finalEpoch):
         simulationRunner.readMappingFromDisk(epochOutputPathTempletized % i) #TODO: ask joan
-        clusterEpochTrajs(clusteringMethod, i, epochOutputPathTempletized, simulationRunner.processorsToClusterMapping)
+        clusterEpochTrajs(clusteringMethod, i, epochOutputPathTempletized)
 
 
 def getWorkingClusteringObjectAndReclusterIfNecessary(firstRun, outputPathConstants, clusteringBlock, spawningParams, simulationRunner):
@@ -518,7 +513,7 @@
 
         print "Clustering..."
         startTime = time.time()
-        clusterEpochTrajs(clusteringMethod, i, outputPathConstants.epochOutputPathTempletized, simulationRunner.processorsToClusterMapping)
+        clusterEpochTrajs(clusteringMethod, i, outputPathConstants.epochOutputPathTempletized)
         endTime = time.time()
         print "Clustering ligand: %s sec" % (endTime - startTime)
 
