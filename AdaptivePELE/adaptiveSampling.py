--- conflicted
+++ resolved
@@ -616,12 +616,7 @@
         createMappingForFirstEpoch(initialStructures, topologies, simulationRunner.getWorkingProcessors())
 
         clusteringMethod, initialStructuresAsString, _ = buildNewClusteringAndWriteInitialStructuresInNewSimulation(debug, jsonParams, outputPathConstants, clusteringBlock, spawningParams, initialStructures, simulationRunner)
-<<<<<<< HEAD
-
-=======
-    ControlFileDictionary = {"COMPLEXES": initialStructuresAsString, "PELE_STEPS": simulationRunner.parameters.peleSteps,
-                             "BOX_RADIUS": simulationRunner.parameters.boxRadius}
->>>>>>> 137fb4b0
+
     if simulationRunner.parameters.modeMovingBox is not None and simulationRunner.parameters.boxCenter is None:
         simulationRunner.parameters.boxCenter = simulationRunner.selectInitialBoxCenter(initialStructuresAsString, resname)
 
