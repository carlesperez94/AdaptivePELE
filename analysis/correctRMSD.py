--- conflicted
+++ resolved
@@ -6,23 +6,6 @@
 import argparse
 import json
 
-<<<<<<< HEAD
-def getRMSD(traj, nativePDB, resname, symmetries):
-    snapshots = utilities.getSnapshots(traj)
-
-    rmsds = np.zeros(len(snapshots))
-
-    for i, snapshot in enumerate(snapshots):
-        snapshotPDB = atomset.PDB()
-        snapshotPDB.initialise(snapshot, resname=resname)
-
-        rmsds[i] = atomset.computeRMSD(nativePDB, snapshotPDB, symmetries)
-
-    return rmsds
-
-
-=======
->>>>>>> 2606fc2e
 def extendReportWithRmsd(reportFile, rmsds):
     newShape = reportFile.shape
     newShape[1] += 1
