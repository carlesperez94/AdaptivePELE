--- conflicted
+++ resolved
@@ -281,23 +281,6 @@
         maximumValue = np.max(metrics)
         shiftedMetrics = np.subtract(metrics, maximumValue)
 
-<<<<<<< HEAD
-        #all shiftedMetrics <= 0, sum(shiftedMetrics) < 0 => weights >= 0
-        if abs(shiftedMetrics.sum()) < 1e-8:
-            weights = np.ones(len(metrics))/len(metrics)
-        else:
-            weights = (1.*shiftedMetrics)/sum(shiftedMetrics)
-
-        """
-
-        kbT = 0.001987*T
-        if abs(shiftedMetrics.sum()) < 1e-8:
-            weights = np.ones(len(metrics))/len(metrics)
-        else:
-            weights = np.exp(-shiftedMetrics/kbT)
-            weights /= sum(weights)
-        """
-=======
         if metricWeights == blockNames.SpawningParams.linear:
 
             # all shiftedMetrics <= 0, sum(shiftedMetrics) < 0 => weights >= 0
@@ -317,7 +300,6 @@
             raise ValueError("No appropiate value for the metricWeights "
                              "was found, please specify a correct value. The "
                              "default value of the metrics weighting is linear")
->>>>>>> 3c6a4be0
 
         return self.divideTrajAccordingToWeights(weights, trajToDistribute)
 
