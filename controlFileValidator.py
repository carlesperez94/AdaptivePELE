import validatorBlockNames
import blockNames
import json
import warnings
import numbers


def validate(control_file):
    isCorrect = True
    with open(control_file, 'r') as f:
        jsonFile = f.read()
    parsedJSON = json.loads(jsonFile)
    for block in dir(validatorBlockNames.ControlFileParams):
        if block.startswith('__'):
            continue
        block_obj = getattr(validatorBlockNames,
                            eval("validatorBlockNames.ControlFileParams.%s" %
                                 block))
        controlfile_obj = eval("blockNames.ControlFileParams.%s" % block)

        if block == "generalParams":
            try:
                blockCorrect = validateGeneralBlock(block_obj,
                                                    parsedJSON[controlfile_obj])
                isCorrect = isCorrect and blockCorrect
            except KeyError:
                warnings.warn("Block %s not found in control file!" %
                              controlfile_obj)
                isCorrect = False
        else:
            try:
                blockCorrect = validateBlock(block_obj,
                                             parsedJSON[controlfile_obj])
                isCorrect = isCorrect and blockCorrect
            except KeyError:
                warnings.warn("Block %s not found in control file!" %
                              controlfile_obj)
                isCorrect = False
    if isCorrect:
        print "Congratulations! No errors found in your control file!"
    else:
        raise ValueError("There are errors in your control file!!!")
    return True


def validateBlock(blockName, controlFileBlock):
    isCorrect = True
    blockType = controlFileBlock["type"]
    # Check if type selected is valid
    if not isinstance(blockType, unicode):
        warnings.warn("Type for %s should be %s and instead is %s" %
                      (blockType, 'unicode', type(blockType).__name__))
        isCorrect = False

    # check for mandatory parameters
    try:
        for mandatory, value in blockName.types[blockType].iteritems():
            try:
                if not isinstance(controlFileBlock['params'][mandatory], eval(value)):
                    warnings.warn("Type for %s should be %s and instead is %s" %
                                  (mandatory, value, type(controlFileBlock['params'][mandatory]).__name__))
                    isCorrect = False
            except KeyError as err:
                warnings.warn("%s missing: Mandatory parameter %s in %s not found." %
                              (err.message, mandatory, blockName.__name__))
                isCorrect = False
    except KeyError as err:
        warnings.warn("Missing %s: Type %s in %s not found." %
                      (err.message, blockType, blockName.__name__))
        isCorrect = False
    # check rest of parameters specified
    try:
        for param, value in controlFileBlock["params"].iteritems():
            try:
                if not isinstance(value, eval(blockName.params[param])):
                    warnings.warn("Type for %s should be %s and instead is %s" %
                                  (param, blockName.params[param],
                                   type(value).__name__))
                    isCorrect = False
            except KeyError:
                warnings.warn("Parameter %s in block %s not recognized." %
                              (param, blockName.__name__))
                isCorrect = False
    except KeyError as err:
        warnings.warn("Missing %s in %s" % (err.message, blockName.__name__))
        isCorrect = False

    for block in dir(blockName):
        if not block.startswith('__') and block not in ["params", "types"]:
            # The parameters blocks for density and threshold calculator are
            # not mandatory
            if block not in controlFileBlock:
                continue
            try:
                types_dict = eval("blockName.%s" % block)["types"]
                params_dict = eval("blockName.%s" % block)["params"]
            except KeyError as err:
                warnings.warn("Type %s in %s not found." %
                              (err.message, block))
                isCorrect = False
            blockType = controlFileBlock[block]["type"]
            if blockType not in types_dict:
                warnings.warn("Type %s in %s not found." %
                              (blockType, blockName.__name__))
                isCorrect = False
            if not isinstance(blockType, unicode):
                warnings.warn("Type for %s should be %s and instead is %s" %
                              (blockType, 'unicode', type(blockType).__name__))
                isCorrect = False
            # check rest of parameters specified
            for param, value in controlFileBlock[block].iteritems():
                try:
                    if not isinstance(value, eval(params_dict[param])):
                        warnings.warn("Type for %s should be %s and instead is %s" %
                                      (param, params_dict[param], type(value).__name__))
                        isCorrect = False
                except KeyError:
                    warnings.warn("Parameter %s not recognized." % param)
                    isCorrect = False
<<<<<<< HEAD
            # check rest of parameters specified
                for param, value in controlFileBlock[block]['params'].iteritems():
                    try:
                        if not isinstance(value, eval(params_dict[param])):
                            if isinstance(value, int) and float ==  eval(params_dict[param]):
                                pass
                            else:
                                warnings.warn("Type for %s should be %s and instead is %s" % (param, params_dict[param], type(value).__name__))
                                isCorrect = False
                    except KeyError:
                        warnings.warn("Parameter %s not recognized." % param)
                        isCorrect = False
            except KeyError:
                # The parameters blocks for density and threshold calculator are
                # not mandatory
                pass
=======

>>>>>>> 3c6a4be0
    return isCorrect


def validateGeneralBlock(blockName, controlFileBlock):
    isCorrect = True
    for key, value in blockName.params.iteritems():
        try:
            if not isinstance(controlFileBlock[key], eval(value)):
                warnings.warn("Type for %s should be %s and instead is %s" %
                              (key, value, type(controlFileBlock[key]).__name__))
                isCorrect = False
        except KeyError:
            warnings.warn("Mandatory parameter %s in GeneralParams not found." %
                          key)
            isCorrect = False
    return isCorrect

if __name__ == "__main__":
    controlFiles = ["tests/data/3ptb_data/integrationTest%i.conf" % i for i in range(1, 4)]
    for contfile in controlFiles:
        print "Validating control file %s" % contfile
        validate(contfile)<|MERGE_RESOLUTION|>--- conflicted
+++ resolved
@@ -117,34 +117,15 @@
                 except KeyError:
                     warnings.warn("Parameter %s not recognized." % param)
                     isCorrect = False
-<<<<<<< HEAD
-            # check rest of parameters specified
-                for param, value in controlFileBlock[block]['params'].iteritems():
-                    try:
-                        if not isinstance(value, eval(params_dict[param])):
-                            if isinstance(value, int) and float ==  eval(params_dict[param]):
-                                pass
-                            else:
-                                warnings.warn("Type for %s should be %s and instead is %s" % (param, params_dict[param], type(value).__name__))
-                                isCorrect = False
-                    except KeyError:
-                        warnings.warn("Parameter %s not recognized." % param)
-                        isCorrect = False
-            except KeyError:
-                # The parameters blocks for density and threshold calculator are
-                # not mandatory
-                pass
-=======
 
->>>>>>> 3c6a4be0
     return isCorrect
 
 
 def validateGeneralBlock(blockName, controlFileBlock):
     isCorrect = True
-    for key, value in blockName.params.iteritems():
+    for key, value in controlFileBlock.iteritems():
         try:
-            if not isinstance(controlFileBlock[key], eval(value)):
+            if not isinstance(controlFileBlock[key], eval(blockName.params[key])):
                 warnings.warn("Type for %s should be %s and instead is %s" %
                               (key, value, type(controlFileBlock[key]).__name__))
                 isCorrect = False
